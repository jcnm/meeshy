{
  "common": {
    "languageNames": {
      "en": "English",
      "fr": "French", 
      "pt": "Portuguese",
      "es": "Spanish",
      "de": "German",
      "it": "Italian",
      "zh": "Chinese",
      "ja": "Japanese",
      "ar": "Arabic",
      "ru": "Russian",
      "ko": "Korean",
      "hi": "Hindi",
      "tr": "Turkish"
    },
    "loading": "Loading...",
    "error": "Error",
    "cancel": "Cancel",
    "save": "Save",
    "delete": "Delete",
    "edit": "Edit",
    "close": "Close",
    "back": "Back",
    "next": "Next",
    "previous": "Previous",
    "submit": "Submit",
    "confirm": "Confirm",
    "yes": "Yes",
    "no": "No",
    "new": "New",
    "notSelected": "Not selected",
    "showMore": "Show more",
    "showLess": "Show less",
    "uploading": "Uploading...",
    "uploadingMultiple": "Uploading {count} files...",
    "days": "days",
    "step": "Step {step}",
    "insufficientRights": "You do not have the necessary rights to perform this operation",
    "navigation": {
      "home": "Home",
      "dashboard": "Dashboard",
      "settings": "Settings",
      "profile": "Profile",
      "logout": "Logout",
      "conversations": "Conversations",
      "contacts": "Contacts",
      "groups": "Groups",
      "links": "Links",
      "communities": "Communities",
      "admin": "Admin",
      "about": "About",
      "help": "Help"
    },
    "header": {
      "searchPlaceholder": "Search..."
    },
    "auth": {
      "checking": "Checking...",
      "logoutSuccess": "Logged out successfully",
      "logoutError": "Error logging out"
    },
    "validation": {
      "required": "This field is required",
      "invalidEmail": "Invalid email address",
      "invalidPhone": "Invalid phone number",
      "minLength": "Minimum {min} characters required",
      "maxLength": "Maximum {max} characters allowed",
      "passwordMismatch": "Passwords do not match"
    },
    "errors": {
      "generic": "An error occurred",
      "network": "Network error",
      "unauthorized": "Unauthorized access",
      "forbidden": "Access forbidden",
      "notFound": "Resource not found",
      "invalidCredentials": "Invalid credentials",
      "sessionExpired": "Session expired",
      "validationError": "Validation error"
    },
    "success": {
      "saved": "Saved successfully",
      "deleted": "Deleted successfully",
      "updated": "Updated successfully",
      "created": "Created successfully",
      "welcome": "Welcome"
    },
    "sidebar": {
      "activeUsers": "Active Users",
      "trends": "Trends",
      "globalCommunication": "Global Communication",
      "messagesIn": "messages in",
      "activeLanguages": "active languages"
    },
    "languageSelector": {
      "selectLanguage": "Select a language...",
      "noLanguageFound": "No language found."
    },
    "toasts": {
      "error": "An error occurred",
      "success": "Operation successful",
      "warning": "Warning",
      "info": "Information",
      "connectionError": "Connection error",
      "sessionExpired": "Session expired, please log in again",
      "unauthorized": "You are not authorized to perform this action",
      "saveFailed": "Save failed",
      "saveSuccess": "Saved successfully",
      "deleteFailed": "Delete failed",
      "deleteSuccess": "Deleted successfully",
      "updateFailed": "Update failed",
      "updateSuccess": "Updated successfully"
    },
    "layout": {
      "header": {
        "title": "Meeshy",
        "subtitle": "Real-time multilingual messaging"
      },
      "sidebar": {
        "menu": "Menu",
        "collapse": "Collapse sidebar",
        "expand": "Expand sidebar"
      },
      "footer": {
        "copyright": "© {year} Meeshy. All rights reserved.",
        "version": "Version {version}",
        "about": "About",
        "privacy": "Privacy",
        "terms": "Terms",
        "contact": "Contact"
      }
    },
    "accessDenied": {
      "title": "Access Denied",
      "description": "You don't have the necessary permissions to access this page.",
      "back": "Back",
      "home": "Home",
      "tip": {
        "title": "Tip:",
        "message": "If you think you should have access to this resource, try logging in or contact the administrator."
      }
    },
    "messages": {
      "messageSent": "Message sent!",
      "sendError": "Error sending message",
      "connectionInProgress": "Connection in progress - Please wait...",
      "messageModified": "Message modified successfully",
      "messageEdited": "Message edited successfully",
      "messageEditedByOther": "A message has been edited",
      "messageDeleted": "Message deleted successfully",
      "messageDeletedByOther": "A message has been deleted",
      "modifyError": "Error modifying message",
      "editError": "Error editing message",
      "deleteError": "Error deleting message",
      "replyTo": "Reply to this message",
      "messageFound": "Message found!",
      "messageNotVisible": "Message not visible. Loading...",
      "allMessagesLoaded": "All messages have been loaded",
<<<<<<< HEAD
=======
      "loadingOlderMessages": "Loading older messages...",
>>>>>>> 7881b7ca
      "requestTranslationError": "Error requesting translation",
      "reportMessage": "Report this message",
      "messageCopied": "Message copied to clipboard",
      "copyMessage": "Copy message",
      "addReaction": "Add reaction",
      "reportSuccess": "Report submitted successfully",
      "reportError": "Error submitting report"
    }
  }
}<|MERGE_RESOLUTION|>--- conflicted
+++ resolved
@@ -157,10 +157,7 @@
       "messageFound": "Message found!",
       "messageNotVisible": "Message not visible. Loading...",
       "allMessagesLoaded": "All messages have been loaded",
-<<<<<<< HEAD
-=======
       "loadingOlderMessages": "Loading older messages...",
->>>>>>> 7881b7ca
       "requestTranslationError": "Error requesting translation",
       "reportMessage": "Report this message",
       "messageCopied": "Message copied to clipboard",
