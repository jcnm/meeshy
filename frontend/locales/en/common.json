--- conflicted
+++ resolved
@@ -157,10 +157,7 @@
       "messageFound": "Message found!",
       "messageNotVisible": "Message not visible. Loading...",
       "allMessagesLoaded": "All messages have been loaded",
-<<<<<<< HEAD
-=======
       "loadingOlderMessages": "Loading older messages...",
->>>>>>> 943339e9
       "requestTranslationError": "Error requesting translation",
       "reportMessage": "Report this message",
       "messageCopied": "Message copied to clipboard",
