--- conflicted
+++ resolved
@@ -69,17 +69,10 @@
         </Button>
       </DropdownMenuTrigger>
       <DropdownMenuContent
-<<<<<<< HEAD
         align={popoverAlign}
         side={popoverSide}
         sideOffset={popoverSideOffset}
-        className="p-2 w-[180px] max-w-[96vw] sm:max-w-[320px] min-w-[140px] flex flex-col gap-2 items-center max-h-[40vh] overflow-y-auto"
-=======
-        align="center"
-        side="top"
-        sideOffset={8}
         className="p-2 w-[90px] max-w-[96vw] sm:max-w-[160px] min-w-[70px] flex flex-col gap-2 items-center max-h-[40vh] overflow-y-auto"
->>>>>>> d796c644
       >
         {availableLanguages.map((language) => (
           <Button
