--- conflicted
+++ resolved
@@ -3,25 +3,14 @@
 import { useState, useEffect } from "react";
 import { Button } from "@/components/ui/button";
 import {
-<<<<<<< HEAD
-  DropdownMenu,
-  DropdownMenuContent,
-  DropdownMenuTrigger,
-} from '@/components/ui/dropdown-menu';
-import { cn } from '@/lib/utils';
-import { SUPPORTED_LANGUAGES, formatLanguageName } from '@/utils/language-detection';
-import { INTERFACE_LANGUAGES } from '@/types/frontend';
-import { type LanguageChoice } from '@/lib/bubble-stream-modules';
-=======
-	Popover,
-	PopoverContent,
-	PopoverTrigger,
-} from "@/components/ui/popover";
+	DropdownMenu,
+	DropdownMenuContent,
+	DropdownMenuTrigger,
+} from "@/components/ui/dropdown-menu";
 import { cn } from "@/lib/utils";
 import { SUPPORTED_LANGUAGES, formatLanguageName } from "@/utils/language-detection";
 import { INTERFACE_LANGUAGES } from "@/types/frontend";
 import { type LanguageChoice } from "@/lib/bubble-stream-modules";
->>>>>>> 7881b7ca
 
 interface LanguageFlagSelectorProps {
 	value: string;
@@ -52,7 +41,6 @@
 		return () => window.removeEventListener("resize", checkMobile);
 	}, []);
 
-<<<<<<< HEAD
   // Utiliser les choix fournis, les langues d'interface limitées, ou les langues supportées par défaut
   const availableLanguages = choices 
     ? choices.map(choice => SUPPORTED_LANGUAGES.find(lang => lang.code === choice.code)).filter((lang): lang is typeof SUPPORTED_LANGUAGES[0] => lang !== undefined)
@@ -121,93 +109,4 @@
       </DropdownMenuContent>
     </DropdownMenu>
   );
-}
-=======
-	const availableLanguages = choices
-		? choices.map(choice => SUPPORTED_LANGUAGES.find(lang => lang.code === choice.code)).filter((lang): lang is typeof SUPPORTED_LANGUAGES[0] => lang !== undefined)
-		: interfaceOnly
-			? INTERFACE_LANGUAGES
-			: SUPPORTED_LANGUAGES;
-
-	const selectedLanguage = availableLanguages.find(lang => lang.code === value);
-
-	return (
-		<Popover open={open} onOpenChange={setOpen}>
-			<PopoverTrigger asChild>
-				<Button
-					variant="outline"
-					role="combobox"
-					aria-expanded={open}
-					disabled={disabled}
-					className={cn(
-						showLanguageName
-							? "flex items-center gap-2 h-8 sm:h-9 px-3 min-w-[64px] border-gray-200 hover:border-blue-300 rounded-md"
-							: "justify-center h-6 sm:h-7 px-1 min-w-6 sm:min-w-7 w-6 sm:w-7 border-gray-200 hover:border-blue-300 rounded-md",
-						className
-					)}
-				>
-					<span className="text-base sm:text-base" style={{ lineHeight: 1 }}>
-						{selectedLanguage?.flag || "🌐"}
-					</span>
-					{showLanguageName && (
-						<span className="ml-2 text-xs sm:text-sm font-medium">
-							{selectedLanguage?.name || "Language"}
-						</span>
-					)}
-				</Button>
-			</PopoverTrigger>
-			<PopoverContent
-				className={cn(
-					isMobile
-						? "p-0 bg-transparent border-0 shadow-none flex items-center justify-center"
-						: "p-2 w-auto"
-				)}
-				side={isMobile ? undefined : "top"}
-				align={isMobile ? undefined : "center"}
-				sideOffset={isMobile ? undefined : 4}
-			>
-				<div
-					className={cn(
-						isMobile
-							? "bg-white dark:bg-gray-900 dark:text-white border border-gray-200 dark:border-gray-700 rounded-xl shadow-lg p-2 flex flex-col gap-2 max-w-[160px] w-[160px] max-h-[40vh] mx-auto overflow-y-auto items-center justify-center"
-							: "gap-2 items-center flex flex-col"
-					)}
-					style={isMobile ? { margin: "0 auto" } : {}}
-				>
-					{availableLanguages.map(language => (
-						<Button
-							key={language.code}
-							variant="ghost"
-							size="sm"
-							onClick={() => {
-								onValueChange(language.code);
-								setOpen(false);
-							}}
-							className={cn(
-								isMobile
-									? "flex flex-row items-center justify-start h-10 w-full px-2 gap-2 border border-gray-100 dark:border-gray-700 rounded-lg bg-white dark:bg-gray-900"
-									: "flex flex-row items-center justify-start h-10 w-full px-3 gap-2 hover:bg-blue-100",
-								value === language.code && "bg-blue-50 dark:bg-blue-900/30"
-							)}
-							title={formatLanguageName(language.code)}
-						>
-							<span className={isMobile ? "text-xl" : "text-base"}>{language.flag}</span>
-							{showLanguageName && (
-								<span className={cn(
-									"font-medium",
-									isMobile ? "text-sm" : "text-sm"
-								)}>
-									{language.name}
-								</span>
-							)}
-						</Button>
-					))}
-				</div>
-			</PopoverContent>
-		</Popover>
-	);
-}
-
-// RESTORED VERSION FROM 24H AGO (commit f47c6773)
-// Please replace this with the actual code from that commit.
->>>>>>> 7881b7ca
+}