--- conflicted
+++ resolved
@@ -53,11 +53,7 @@
           aria-expanded={open}
           disabled={disabled}
           className={cn(
-<<<<<<< HEAD
-            "justify-center h-8 sm:h-9 px-2 border-gray-200 hover:border-blue-300",
-=======
             "justify-center h-7 w-7 sm:h-8 sm:w-8 px-0 border-gray-200 hover:border-blue-300",
->>>>>>> 522197a5
             className
           )}
         >
