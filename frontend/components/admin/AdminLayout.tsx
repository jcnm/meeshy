--- conflicted
+++ resolved
@@ -45,11 +45,8 @@
   const router = useRouter();
   const [isSidebarOpen, setIsSidebarOpen] = useState(true);
   const [isMobileMenuOpen, setIsMobileMenuOpen] = useState(false);
-<<<<<<< HEAD
   const theme = useAppStore((state) => state.theme);
   const setTheme = useAppStore((state) => state.setTheme);
-=======
->>>>>>> 943339e9
 
   // Vérifier l'accès admin avec useEffect pour éviter setState pendant render
   useEffect(() => {
@@ -141,14 +138,10 @@
 
   return (
     <AuthGuard>
-<<<<<<< HEAD
       <a href="#main-content" className="skip-link">
         Aller au contenu principal
       </a>
-      <div className="flex h-screen bg-gray-50 dark:bg-gray-900">
-=======
-      <div className="flex h-screen bg-gray-50">
->>>>>>> 943339e9
+      <div className="flex min-h-screen bg-gray-50 dark:bg-gray-900">
         {/* Mobile Overlay */}
         {isMobileMenuOpen && (
           <div 
@@ -159,11 +152,7 @@
 
         {/* Sidebar - Hidden on mobile, visible on desktop */}
         <div className={`
-<<<<<<< HEAD
           bg-white dark:bg-gray-800 shadow-lg transition-all duration-300 flex flex-col
-=======
-          bg-white shadow-lg transition-all duration-300 flex flex-col
->>>>>>> 943339e9
           fixed md:static inset-y-0 left-0 z-50
           ${isMobileMenuOpen ? 'translate-x-0' : '-translate-x-full md:translate-x-0'}
           ${isSidebarOpen ? 'w-64' : 'w-16'}
@@ -270,9 +259,9 @@
         </div>
 
         {/* Main Content */}
-        <div className="flex-1 flex flex-col min-h-0">
+        <div className="flex-1 flex flex-col">
           {/* Top Bar */}
-          <header className="bg-white shadow-sm border-b px-4 sm:px-6 py-4 flex-shrink-0">
+          <header className="bg-white shadow-sm border-b px-4 sm:px-6 py-4">
             <div className="flex items-center justify-between">
               {/* Mobile Menu Button + Title */}
               <div className="flex items-center gap-3">
@@ -300,7 +289,6 @@
               </div>
 
               <div className="flex items-center space-x-2 sm:space-x-4">
-<<<<<<< HEAD
                 {/* Dark Mode Toggle */}
                 <DropdownMenu>
                   <DropdownMenuTrigger asChild>
@@ -330,12 +318,6 @@
                   En ligne
                 </Badge>
                 <span className="text-xs sm:text-sm text-gray-500 dark:text-gray-400 hidden md:block">
-=======
-                <Badge variant="outline" className="text-green-600 border-green-200 hidden sm:flex">
-                  En ligne
-                </Badge>
-                <span className="text-xs sm:text-sm text-gray-500 hidden md:block">
->>>>>>> 943339e9
                   {new Date().toLocaleDateString('fr-FR', {
                     weekday: 'long',
                     year: 'numeric',
@@ -348,11 +330,7 @@
           </header>
 
           {/* Content Area */}
-<<<<<<< HEAD
-          <main id="main-content" className="flex-1 overflow-y-auto p-3 sm:p-4 md:p-6">
-=======
-          <main className="flex-1 overflow-y-auto p-3 sm:p-4 md:p-6">
->>>>>>> 943339e9
+          <main id="main-content" className="flex-1 p-3 sm:p-4 md:p-6">
             {children}
           </main>
         </div>
