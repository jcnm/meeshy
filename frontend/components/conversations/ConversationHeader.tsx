--- conflicted
+++ resolved
@@ -449,7 +449,6 @@
   }, [conversation.id, t]);
 
   return (
-<<<<<<< HEAD
     <>
       {/* Banner d'appel en cours */}
       {showCallBanner && currentCall && (
@@ -464,14 +463,6 @@
 
       <div className="flex items-center justify-between p-4 border-b border-border bg-card min-h-[72px]">
       <div className="flex items-center gap-3 flex-1 min-w-0">
-=======
-    <header
-      className="flex items-center justify-between px-3 py-3 sm:px-4 sm:py-4 border-b border-border bg-card min-h-[68px] sm:min-h-[72px]"
-      role="banner"
-      aria-label={t('conversationHeader.title') || 'En-tête de conversation'}
-    >
-      <div className="flex items-start gap-2 sm:gap-3 flex-1 min-w-0 py-1">
->>>>>>> 36cf00c1
         {/* Bouton retour (mobile ou desktop avec showBackButton) */}
         {(isMobile || showBackButton) && (
           <Button
@@ -485,18 +476,11 @@
           </Button>
         )}
 
-<<<<<<< HEAD
         {/* Avatar - Pour toutes les conversations */}
         <div className="relative flex-shrink-0">
           {conversation.type !== 'direct' ? (
             /* Avatar pour conversations de groupe/public/global */
             canModifyConversationImage() ? (
-=======
-        {/* Avatar - Only show for non-direct conversations, clickable for moderators+ */}
-        {conversation.type !== 'direct' && (
-          <div className="relative flex-shrink-0 mt-0.5">
-            {canModifyConversationImage() ? (
->>>>>>> 36cf00c1
               <TooltipProvider>
                 <Tooltip>
                   <TooltipTrigger asChild>
@@ -562,55 +546,10 @@
         </div>
 
         {/* Infos de la conversation */}
-<<<<<<< HEAD
         <div className="flex-1 min-w-0">
           <h2 className="font-semibold text-base truncate" id="conversation-title" aria-label={`Conversation: ${getConversationName()}`}>
             {getConversationName()}
           </h2>
-=======
-        <div className="flex-1 min-w-0 self-center">
-          <div className="flex items-start gap-2 mb-1">
-            {/* For direct conversations, show interlocutor avatar before name */}
-            {conversation.type === 'direct' && (
-              <div className="relative flex-shrink-0 pb-1">
-                {isOtherParticipantAnonymous() ? (
-                  <div
-                    className="h-9 w-9 sm:h-10 sm:w-10 rounded-full bg-purple-100 dark:bg-purple-900/30 flex items-center justify-center"
-                    role="img"
-                    aria-label={t('conversationHeader.anonymousUser') || 'Utilisateur anonyme'}
-                  >
-                    <Ghost className="h-4 w-4 sm:h-5 sm:w-5 text-purple-600 dark:text-purple-400" aria-hidden="true" />
-                  </div>
-                ) : (
-                  <>
-                    <Avatar className="h-9 w-9 sm:h-10 sm:w-10">
-                      <AvatarImage
-                        src={getConversationAvatarUrl()}
-                        alt={`${getConversationName()} avatar`}
-                      />
-                      <AvatarFallback className="bg-primary/10 text-primary font-semibold text-xs sm:text-sm">
-                        {getConversationAvatar()}
-                      </AvatarFallback>
-                    </Avatar>
-                    {/* Status indicator for direct conversations - only show if online (green) or away (orange), not offline (grey) */}
-                    {getOtherParticipantStatus() !== 'offline' && (
-                      <div className="absolute -bottom-0 -right-0">
-                        <OnlineIndicator
-                          isOnline={getOtherParticipantStatus() === 'online'}
-                          status={getOtherParticipantStatus()}
-                          size="md"
-                        />
-                      </div>
-                    )}
-                  </>
-                )}
-              </div>
-            )}
-            <h2 className="font-semibold text-sm sm:text-base truncate flex-1 min-w-0 pt-0.5">
-              <span className="truncate">{getConversationName()}</span>
-            </h2>
-          </div>
->>>>>>> 36cf00c1
 
           {/* Show participant info and typing only for non-direct conversations */}
           {conversation.type !== 'direct' ? (
@@ -785,11 +724,7 @@
         isUploading={isUploadingImage}
         conversationTitle={conversation.title || conversation.id}
       />
-<<<<<<< HEAD
     </div>
     </>
-=======
-    </header>
->>>>>>> 36cf00c1
   );
 }