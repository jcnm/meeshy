--- conflicted
+++ resolved
@@ -273,34 +273,22 @@
   const handleFilesSelected = useCallback(async (files: File[]) => {
     if (files.length === 0) return;
 
-<<<<<<< HEAD
-    files.forEach((file, i) => {
-    });
-=======
     // Log compact pour ne pas ralentir l'UI sur mobile
     const totalSize = files.reduce((sum, f) => sum + f.size, 0);
     console.log(`📎 Traitement de ${files.length} fichier(s) (${(totalSize / (1024 * 1024)).toFixed(1)}MB)`);
->>>>>>> 7c00e111
 
     // Filtrer les doublons basés sur nom, taille et date de modification
     // Vérifier contre selectedFiles ET uploadedAttachments
     const existingFileSignatures = new Set([
       ...selectedFiles.map(f => `${f.name}_${f.size}_${f.lastModified}`),
-      ...uploadedAttachments.map(att => `${att.originalName}_${att.fileSize}_${new Date(att.uploadedAt).getTime()}`)
+      ...uploadedAttachments.map(att => `${att.originalName}_${att.fileSize}_${new Date(att.createdAt).getTime()}`)
     ]);
 
-<<<<<<< HEAD
-
-=======
->>>>>>> 7c00e111
     const uniqueFiles = files.filter(file => {
       const signature = `${file.name}_${file.size}_${file.lastModified}`;
       const isDuplicate = existingFileSignatures.has(signature);
       if (isDuplicate) {
-<<<<<<< HEAD
-=======
         console.log(`❌ DOUBLON: ${file.name}`);
->>>>>>> 7c00e111
       }
       return !isDuplicate;
     });
@@ -322,15 +310,9 @@
     const currentTotalAttachments = selectedFiles.length + uploadedAttachments.length;
     const newTotalAttachments = currentTotalAttachments + uniqueFiles.length;
 
-<<<<<<< HEAD
-
-    if (newTotalAttachments > 50) {
-      setAttemptedCount(newTotalAttachments); // Stocker le nombre tenté pour affichage dans la modale
-=======
     if (newTotalAttachments > 50) {
       console.log(`❌ Limite dépassée: ${newTotalAttachments}/50 attachements`);
       setAttemptedCount(newTotalAttachments);
->>>>>>> 7c00e111
       setShowAttachmentLimitModal(true);
       return;
     }
@@ -345,29 +327,6 @@
       return;
     }
 
-<<<<<<< HEAD
-
-    setSelectedFiles(prev => {
-      const newFiles = [...prev, ...uniqueFiles];
-      return newFiles;
-    });
-    setIsUploading(true);
-
-
-    try {
-      // Upload les fichiers
-      const response = await AttachmentService.uploadFiles(uniqueFiles, token);
-
-
-      if (response.success && response.attachments) {
-        response.attachments.forEach((att, i) => {
-        });
-
-        setUploadedAttachments(prev => {
-          const newAttachments = [...prev, ...response.attachments];
-          return newAttachments;
-        });
-=======
     // Mise à jour immédiate de l'UI avec les fichiers sélectionnés
     setSelectedFiles(prev => [...prev, ...uniqueFiles]);
     setIsUploading(true);
@@ -398,7 +357,6 @@
         console.log(`✅ Upload réussi: ${response.attachments.length} fichier(s)`);
 
         setUploadedAttachments(prev => [...prev, ...response.attachments]);
->>>>>>> 7c00e111
       } else {
         console.warn('⚠️ Upload sans succès:', response);
       }
