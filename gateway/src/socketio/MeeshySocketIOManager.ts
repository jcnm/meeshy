/**
 * Gestionnaire Socket.IO pour Meeshy
 * Gestion des connexions, conversations et traductions en temps réel
 */

import { Server as SocketIOServer } from 'socket.io';
import { Server as HTTPServer } from 'http';
import { PrismaClient } from '../../shared/prisma/client';
import { TranslationService, MessageData } from '../services/TranslationService';
import { MaintenanceService } from '../services/maintenance.service';
import { MessagingService } from '../services/MessagingService';
<<<<<<< HEAD
import { CallEventsHandler } from './CallEventsHandler';
import { CallService } from '../services/CallService';
=======
import { AttachmentService } from '../services/AttachmentService';
>>>>>>> 7881b7ca
import { validateMessageLength } from '../config/message-limits';
import jwt from 'jsonwebtoken';
import type {
  ServerToClientEvents,
  ClientToServerEvents,
  SocketIOMessage,
  SocketIOUser,
  SocketIOResponse,
  TypingEvent,
  TranslationEvent
} from '../../shared/types/socketio-events';
import { CLIENT_EVENTS, SERVER_EVENTS } from '../../shared/types/socketio-events';
import { conversationStatsService } from '../services/ConversationStatsService';
import type { MessageRequest, MessageResponse } from '../../shared/types/messaging';
import type { Message } from '../../shared/types/index';

export interface SocketUser {
  id: string;
  socketId: string;
  isAnonymous: boolean;
  language: string;
  sessionToken?: string; // Pour les utilisateurs anonymes
}

export interface TranslationNotification {
  messageId: string;
  translatedText: string;
  targetLanguage: string;
  confidenceScore: number;
}

export class MeeshySocketIOManager {
  private io: SocketIOServer<ClientToServerEvents, ServerToClientEvents>;
  private prisma: PrismaClient;
  private translationService: TranslationService;
  private maintenanceService: MaintenanceService;
  private messagingService: MessagingService;
  private callEventsHandler: CallEventsHandler;
  private callService: CallService;

  // Mapping des utilisateurs connectés
  private connectedUsers: Map<string, SocketUser> = new Map();
  private socketToUser: Map<string, string> = new Map();

  // Statistiques
  private stats = {
    total_connections: 0,
    active_connections: 0,
    messages_processed: 0,
    translations_sent: 0,
    errors: 0
  };

  constructor(httpServer: HTTPServer, prisma: PrismaClient) {
    this.prisma = prisma;
    this.translationService = new TranslationService(prisma);

    // Créer l'AttachmentService pour le cleanup automatique
    const attachmentService = new AttachmentService(prisma);
    this.maintenanceService = new MaintenanceService(prisma, attachmentService);

    this.messagingService = new MessagingService(prisma, this.translationService);
<<<<<<< HEAD
    this.callEventsHandler = new CallEventsHandler(prisma);
    this.callService = new CallService(prisma);
=======
>>>>>>> 7881b7ca

    // CORRECTION: Configurer le callback de broadcast pour le MaintenanceService
    this.maintenanceService.setStatusBroadcastCallback(
      (userId: string, isOnline: boolean, isAnonymous: boolean) => {
        this._broadcastUserStatus(userId, isOnline, isAnonymous);
      }
    );

    // Initialiser Socket.IO avec les types shared
    this.io = new SocketIOServer<ClientToServerEvents, ServerToClientEvents>(httpServer, {
      path: "/socket.io/",
      transports: ["websocket", "polling"],
      cors: {
        origin: '*',
        methods: ["GET", "POST"],
        allowedHeaders: ['authorization', 'content-type', 'x-session-token', 'websocket', 'polling'],
        credentials: true
      },
      // CORRECTION CRITIQUE: Configuration timeouts pour détecter déconnexions abruptes
      pingTimeout: 10000,  // 10s - Temps d'attente pour le pong avant de considérer la connexion morte
      pingInterval: 25000, // 25s - Intervalle entre les pings (par défaut)
      connectTimeout: 45000, // 45s - Timeout pour la connexion initiale
      // Autoriser reconnexion rapide
      allowEIO3: true
    });

    console.log('[GATEWAY] 🚀 MeeshySocketIOManager initialisé avec MessagingService et CallEventsHandler');
  }

  /**
   * Normalise l'identifiant de conversation pour créer une room cohérente
   * Résout identifier/ObjectId vers l'identifier canonique
   */
  private async normalizeConversationId(conversationId: string): Promise<string> {
    try {
      // Si c'est un ObjectId MongoDB (24 caractères hex)
      if (/^[0-9a-fA-F]{24}$/.test(conversationId)) {
        // C'est déjà un ObjectId, le retourner directement
        console.log(`🔄 [NORMALIZE] ObjectId ${conversationId} → ${conversationId} (invariant)`);
        return conversationId;
      }
      
      // C'est un identifier, chercher l'ObjectId correspondant
      const conversation = await this.prisma.conversation.findUnique({
        where: { identifier: conversationId },
        select: { id: true, identifier: true }
      });
      
      if (conversation) {
        console.log(`🔄 [NORMALIZE] Identifier ${conversationId} → ObjectId ${conversation.id}`);
        return conversation.id; // Retourner l'ObjectId
      }
      
      // Si non trouvé, retourner tel quel (peut-être un ObjectId invalide ou identifier inconnu)
      console.log(`⚠️ [NORMALIZE] Conversation non trouvée pour: ${conversationId}, retour tel quel`);
      return conversationId;
    } catch (error) {
      console.error('❌ [NORMALIZE] Erreur normalisation:', error);
      // En cas d'erreur, retourner l'identifiant original
      return conversationId;
    }
  }

  async initialize(): Promise<void> {
    try {
      // Initialiser le service de traduction
      await this.translationService.initialize();
      
      // Écouter les événements de traduction prêtes
      this.translationService.on('translationReady', this._handleTranslationReady.bind(this));
      
      // Configurer les événements Socket.IO
      this._setupSocketEvents();
      // Démarrer le ticker périodique des stats en ligne
      this._ensureOnlineStatsTicker();
      
      // Démarrer les tâches de maintenance
      console.log('[GATEWAY] 🚀 Tentative de démarrage des tâches de maintenance...');
      try {
        console.log('[GATEWAY] 🔧 MaintenanceService instance:', !!this.maintenanceService);
        await this.maintenanceService.startMaintenanceTasks();
        console.log('[GATEWAY] ✅ Tâches de maintenance démarrées avec succès');
      } catch (error) {
        console.error('[GATEWAY] ❌ Erreur lors du démarrage des tâches de maintenance:', error);
        console.error('[GATEWAY] ❌ Stack trace:', error instanceof Error ? error.stack : 'No stack trace');
      }
      
      // Note: Les événements de traduction sont gérés via le singleton ZMQ
      
      console.log('[GATEWAY] ✅ MeeshySocketIOManager initialisé avec succès');
      
    } catch (error) {
      console.error('[GATEWAY] ❌ Erreur initialisation MeeshySocketIOManager:', error);
      throw error;
    }
  }

  private _setupSocketEvents(): void {
    this.io.on('connection', (socket) => {
      console.log(`🔌 Nouvelle connexion: ${socket.id}`);
      this.stats.total_connections++;
      this.stats.active_connections++;
      
      // Authentification automatique via le token envoyé dans socket.auth
      this._handleTokenAuthentication(socket);
      
      // Authentification manuelle (fallback)
      socket.on(CLIENT_EVENTS.AUTHENTICATE, async (data: { userId?: string; sessionToken?: string; language?: string }) => {
        await this._handleAuthentication(socket, data);
      });
      
      // Réception d'un nouveau message (avec ACK) - PHASE 3.1: MessagingService Integration
      socket.on(CLIENT_EVENTS.MESSAGE_SEND, async (data: {
        conversationId: string;
        content: string;
        originalLanguage?: string;
        messageType?: string;
        replyToId?: string;
      }, callback?: (response: SocketIOResponse<{ messageId: string }>) => void) => {
        try {
          const userId = this.socketToUser.get(socket.id);
          if (!userId) {
            const errorResponse: SocketIOResponse<{ messageId: string }> = {
              success: false,
              error: 'User not authenticated'
            };
            
            if (callback) callback(errorResponse);
            socket.emit('error', { message: 'User not authenticated' });
            return;
          }

          // Validation de la longueur du message
          const validation = validateMessageLength(data.content);
          if (!validation.isValid) {
            const errorResponse: SocketIOResponse<{ messageId: string }> = {
              success: false,
              error: validation.error || 'Message invalide'
            };
            
            if (callback) callback(errorResponse);
            socket.emit('error', { message: validation.error || 'Message invalide' });
            console.warn(`⚠️ [WEBSOCKET] Message rejeté pour ${userId}: ${validation.error}`);
            return;
          }

          // Récupérer les informations de l'utilisateur pour déterminer s'il est anonyme
          const user = this.connectedUsers.get(userId);
          const isAnonymous = user?.isAnonymous || false;

          // Pour les utilisateurs anonymes, récupérer le nom d'affichage depuis la base de données
          let anonymousDisplayName: string | undefined;
          if (isAnonymous) {
            try {
              // Utiliser le sessionToken stocké dans l'objet utilisateur
              const userSessionToken = user?.sessionToken;
              if (!userSessionToken) {
                console.error('SessionToken manquant pour utilisateur anonyme:', userId);
                anonymousDisplayName = 'Anonymous User';
              } else {
                const anonymousUser = await this.prisma.anonymousParticipant.findUnique({
                  where: { sessionToken: userSessionToken },
                  select: { username: true, firstName: true, lastName: true }
                });
              
                if (anonymousUser) {
                  // Construire le nom d'affichage à partir du prénom/nom ou username
                  const fullName = `${anonymousUser.firstName || ''} ${anonymousUser.lastName || ''}`.trim();
                  anonymousDisplayName = fullName || anonymousUser.username || 'Anonymous User';
                } else {
                  anonymousDisplayName = 'Anonymous User';
                }
              }
            } catch (error) {
              console.error('Erreur lors de la récupération du nom anonyme:', error);
              anonymousDisplayName = 'Anonymous User';
            }
          }

          // Mapper les données vers le format MessageRequest
          const messageRequest: MessageRequest = {
            conversationId: data.conversationId,
            content: data.content,
            originalLanguage: data.originalLanguage,
            messageType: data.messageType || 'text',
            replyToId: data.replyToId,
            isAnonymous: isAnonymous,
            anonymousDisplayName: anonymousDisplayName,
            metadata: {
              source: 'websocket',
              socketId: socket.id,
              clientTimestamp: Date.now()
            }
          };

          console.log(`📝 [WEBSOCKET] Nouveau message via MessagingService de ${userId} dans ${data.conversationId}`);

          // PHASE 3.1.1: Extraction des tokens d'authentification pour détection robuste
          const jwtToken = this.extractJWTToken(socket);
          const sessionToken = this.extractSessionToken(socket);

          console.log(`🔐 [AUTH] Type détecté: ${jwtToken ? 'JWT' : sessionToken ? 'Session' : 'Unknown'}`);
          console.log(`🔐 [AUTH] Token details:`, {
            hasJWT: !!jwtToken,
            hasSession: !!sessionToken,
            jwtPreview: jwtToken ? jwtToken.substring(0, 20) + '...' : 'none',
            sessionPreview: sessionToken ? sessionToken.substring(0, 20) + '...' : 'none',
            socketAuth: socket.handshake?.auth,
            socketHeaders: {
              authorization: socket.handshake?.headers?.authorization ? 'present' : 'missing',
              sessionToken: socket.handshake?.headers?.['x-session-token'] ? 'present' : 'missing'
            }
          });

          // PHASE 3.1: Utilisation du MessagingService unifié avec contexte d'auth
          console.log(`🔍 [DEBUG] Appel MessagingService.handleMessage pour userId ${userId}`);
          const response: MessageResponse = await this.messagingService.handleMessage(
            messageRequest, 
            userId, 
            true,
            jwtToken,
            sessionToken
          );
          console.log(`🔍 [DEBUG] Réponse MessagingService:`, { success: response.success, messageId: response.data?.id });

          // Réponse via callback - typage strict SocketIOResponse
          if (callback) {
            if (response.success && response.data) {
              const socketResponse: SocketIOResponse<{ messageId: string }> = { 
                success: true, 
                data: { messageId: response.data.id } 
              };
              callback(socketResponse);
            } else {
              const socketResponse: SocketIOResponse<{ messageId: string }> = {
                success: false,
                error: response.error || 'Failed to send message'
              };
              callback(socketResponse);
            }
          }

          // Broadcast temps réel vers tous les clients de la conversation (y compris l'auteur)
          if (response.success && response.data?.id) {
            // Récupérer le message depuis la base de données pour le broadcast
            const message = await this.prisma.message.findUnique({
              where: { id: response.data.id },
              include: {
                sender: {
                  select: {
                    id: true,
                    username: true,
                    displayName: true,
                    firstName: true,
                    lastName: true
                  }
                },
                anonymousSender: {
                  select: {
                    id: true,
                    firstName: true,
                    lastName: true,
                    username: true
                  }
                },
                attachments: true,
                replyTo: {
                  include: {
                    sender: {
                      select: {
                        id: true,
                        username: true,
                        displayName: true,
                        firstName: true,
                        lastName: true
                      }
                    },
                    anonymousSender: {
                      select: {
                        id: true,
                        firstName: true,
                        lastName: true,
                        username: true
                      }
                    }
                  }
                }
              }
            });
            
            console.log(`🔍 [DEBUG] Message trouvé en base:`, {
              messageId: response.data.id,
              hasMessage: !!message,
              messageDetails: message ? {
                id: message.id,
                content: message.content?.substring(0, 50) + '...',
                senderId: message.senderId,
                conversationId: message.conversationId
              } : null
            });
            
            if (message) {
              // Ajouter le champ timestamp requis par le type Message
              const messageWithTimestamp = {
                ...message,
                timestamp: message.createdAt
              } as any; // Cast temporaire pour éviter les conflits de types
              console.log(`🔍 [DEBUG] Appel _broadcastNewMessage pour message ${message.id}`);
              await this._broadcastNewMessage(messageWithTimestamp, data.conversationId, socket);
            } else {
              console.log(`⚠️ [DEBUG] Message ${response.data.id} non trouvé en base de données`);
            }
          }

          this.stats.messages_processed++;
          
        } catch (error: any) {
          console.error('[WEBSOCKET] Erreur envoi message:', error);
          this.stats.errors++;

          if (callback) {
            const errorResponse: SocketIOResponse<{ messageId: string }> = {
              success: false,
              error: 'Failed to send message'
            };
            callback(errorResponse);
          }
        }
      });
      
      // Envoi de message avec attachments
      socket.on(CLIENT_EVENTS.MESSAGE_SEND_WITH_ATTACHMENTS, async (data: {
        conversationId: string;
        content: string;
        originalLanguage?: string;
        attachmentIds: string[];
        replyToId?: string;
      }, callback?: (response: SocketIOResponse<{ messageId: string }>) => void) => {
        try {
          const userId = this.socketToUser.get(socket.id);
          if (!userId) {
            const errorResponse: SocketIOResponse<{ messageId: string }> = {
              success: false,
              error: 'User not authenticated'
            };
            
            if (callback) callback(errorResponse);
            socket.emit('error', { message: 'User not authenticated' });
            return;
          }

          // Validation de la longueur du message (si du contenu texte est présent)
          if (data.content && data.content.trim()) {
            const validation = validateMessageLength(data.content);
            if (!validation.isValid) {
              const errorResponse: SocketIOResponse<{ messageId: string }> = {
                success: false,
                error: validation.error || 'Message invalide'
              };
              
              if (callback) callback(errorResponse);
              socket.emit('error', { message: validation.error || 'Message invalide' });
              console.warn(`⚠️ [WEBSOCKET] Message avec attachments rejeté pour ${userId}: ${validation.error}`);
              return;
            }
          }

          // Vérifier que les attachments existent et appartiennent à l'utilisateur
          const attachmentService = new (await import('../services/AttachmentService')).AttachmentService(this.prisma);
          
          for (const attachmentId of data.attachmentIds) {
            const attachment = await attachmentService.getAttachment(attachmentId);
            if (!attachment) {
              const errorResponse: SocketIOResponse<{ messageId: string }> = {
                success: false,
                error: `Attachment ${attachmentId} not found`
              };
              if (callback) callback(errorResponse);
              return;
            }
            
            // Vérifier que l'attachment appartient à l'utilisateur
            if (attachment.uploadedBy !== userId) {
              const errorResponse: SocketIOResponse<{ messageId: string }> = {
                success: false,
                error: `Attachment ${attachmentId} does not belong to user`
              };
              if (callback) callback(errorResponse);
              return;
            }
          }

          // Récupérer les informations de l'utilisateur pour déterminer s'il est anonyme
          const user = this.connectedUsers.get(userId);
          const isAnonymous = user?.isAnonymous || false;

          let anonymousDisplayName: string | undefined;
          if (isAnonymous) {
            try {
              const userSessionToken = user?.sessionToken;
              if (!userSessionToken) {
                console.error('SessionToken manquant pour utilisateur anonyme:', userId);
                anonymousDisplayName = 'Anonymous User';
              } else {
                const anonymousUser = await this.prisma.anonymousParticipant.findUnique({
                  where: { sessionToken: userSessionToken },
                  select: { username: true, firstName: true, lastName: true }
                });
              
                if (anonymousUser) {
                  const fullName = `${anonymousUser.firstName || ''} ${anonymousUser.lastName || ''}`.trim();
                  anonymousDisplayName = fullName || anonymousUser.username || 'Anonymous User';
                } else {
                  anonymousDisplayName = 'Anonymous User';
                }
              }
            } catch (error) {
              console.error('Erreur lors de la récupération du nom anonyme:', error);
              anonymousDisplayName = 'Anonymous User';
            }
          }

          // Créer le message via MessagingService
          const messageRequest: MessageRequest = {
            conversationId: data.conversationId,
            content: data.content,
            originalLanguage: data.originalLanguage,
            messageType: 'text', // Peut être déduit des attachments
            replyToId: data.replyToId,
            isAnonymous: isAnonymous,
            anonymousDisplayName: anonymousDisplayName,
            // IMPORTANT: Inclure les attachmentIds pour la validation
            attachments: data.attachmentIds.map(id => ({ id } as any)),
            metadata: {
              source: 'websocket',
              socketId: socket.id,
              clientTimestamp: Date.now()
            }
          };

          console.log(`📎 [WEBSOCKET] Nouveau message avec ${data.attachmentIds.length} attachments de ${userId} dans ${data.conversationId}`);

          const jwtToken = this.extractJWTToken(socket);
          const sessionToken = this.extractSessionToken(socket);

          const response: MessageResponse = await this.messagingService.handleMessage(
            messageRequest, 
            userId, 
            true,
            jwtToken,
            sessionToken
          );

          // Associer les attachments au message
          if (response.success && response.data?.id) {
            await attachmentService.associateAttachmentsToMessage(data.attachmentIds, response.data.id);
          }

          // Réponse via callback
          if (callback) {
            if (response.success && response.data) {
              const socketResponse: SocketIOResponse<{ messageId: string }> = { 
                success: true, 
                data: { messageId: response.data.id } 
              };
              callback(socketResponse);
            } else {
              const socketResponse: SocketIOResponse<{ messageId: string }> = {
                success: false,
                error: response.error || 'Failed to send message'
              };
              callback(socketResponse);
            }
          }

          // Broadcast temps réel vers tous les clients de la conversation (y compris l'auteur)
          if (response.success && response.data?.id) {
            // Récupérer le message depuis la base de données avec les attachments ET replyTo
            const message = await this.prisma.message.findUnique({
              where: { id: response.data.id },
              include: {
                sender: {
                  select: {
                    id: true,
                    username: true,
                    displayName: true,
                    firstName: true,
                    lastName: true
                  }
                },
                anonymousSender: {
                  select: {
                    id: true,
                    firstName: true,
                    lastName: true,
                    username: true
                  }
                },
                attachments: true,
                replyTo: {
                  include: {
                    sender: {
                      select: {
                        id: true,
                        username: true,
                        displayName: true,
                        firstName: true,
                        lastName: true
                      }
                    },
                    anonymousSender: {
                      select: {
                        id: true,
                        firstName: true,
                        lastName: true,
                        username: true
                      }
                    }
                  }
                }
              }
            });
            
            if (message) {
              console.log(`📤 [BROADCAST] Envoi message avec ${message.attachments?.length || 0} attachments et replyTo:`, {
                hasReplyTo: !!(message as any).replyTo,
                replyToId: message.replyToId
              });
              
              // Utiliser la méthode _broadcastNewMessage pour un formatting cohérent
              const messageWithTimestamp = {
                ...message,
                timestamp: message.createdAt
              } as any;
              await this._broadcastNewMessage(messageWithTimestamp, data.conversationId, socket);
            }
          }
        } catch (error: any) {
          console.error('❌ [WEBSOCKET] Erreur envoi message avec attachments:', error);
          
          if (callback) {
            const errorResponse: SocketIOResponse<{ messageId: string }> = {
              success: false,
              error: 'Failed to send message with attachments'
            };
            callback(errorResponse);
          }
        }
      });
      
      // Demande de traduction spécifique
      socket.on(CLIENT_EVENTS.REQUEST_TRANSLATION, async (data: { messageId: string; targetLanguage: string }) => {
        await this._handleTranslationRequest(socket, data);
      });

      // Gestion des rooms conversation: join
      socket.on(CLIENT_EVENTS.CONVERSATION_JOIN, async (data: { conversationId: string }) => {
        const normalizedId = await this.normalizeConversationId(data.conversationId);
        const room = `conversation_${normalizedId}`;
        socket.join(room);
        const userId = this.socketToUser.get(socket.id);
        if (userId) {
          socket.emit(SERVER_EVENTS.CONVERSATION_JOINED, { 
            conversationId: normalizedId,
            userId 
          });
          // Pré-charger/rafraîchir les stats - utiliser l'ID original pour Prisma
          this._sendConversationStatsToSocket(socket, data.conversationId).catch(() => {});
        }
        console.log(`👥 Socket ${socket.id} rejoint ${room} (original: ${data.conversationId} → normalized: ${normalizedId})`);
      });

      // Gestion des rooms conversation: leave
      socket.on(CLIENT_EVENTS.CONVERSATION_LEAVE, async (data: { conversationId: string }) => {
        const normalizedId = await this.normalizeConversationId(data.conversationId);
        const room = `conversation_${normalizedId}`;
        socket.leave(room);
        const userId = this.socketToUser.get(socket.id);
        if (userId) {
          socket.emit(SERVER_EVENTS.CONVERSATION_LEFT, { 
            conversationId: normalizedId,
            userId 
          });
        }
        console.log(`👥 Socket ${socket.id} quitte ${room} (original: ${data.conversationId})`);
      });

      // Setup video/audio call events (Phase 1A: P2P MVP)
      // CVE-004: Pass getUserInfo to provide isAnonymous flag
      this.callEventsHandler.setupCallEvents(
        socket,
        this.io,
        (socketId: string) => this.socketToUser.get(socketId),
        (socketId: string) => {
          const userId = this.socketToUser.get(socketId);
          if (!userId) return undefined;
          const user = this.connectedUsers.get(userId);
          if (!user) return undefined;
          return { id: user.id, isAnonymous: user.isAnonymous };
        }
      );

      // Déconnexion
      socket.on('disconnect', () => {
        this._handleDisconnection(socket);
      });
      
      // Événements de frappe
      socket.on(CLIENT_EVENTS.TYPING_START, (data: { conversationId: string }) => {
        this._handleTypingStart(socket, data);
      });
      
      socket.on(CLIENT_EVENTS.TYPING_STOP, (data: { conversationId: string }) => {
        this._handleTypingStop(socket, data);
      });

      // ===== ÉVÉNEMENTS DE RÉACTIONS =====
      
      // Ajouter une réaction
      socket.on(CLIENT_EVENTS.REACTION_ADD, async (data: {
        messageId: string;
        emoji: string;
      }, callback?: (response: SocketIOResponse<any>) => void) => {
        await this._handleReactionAdd(socket, data, callback);
      });

      // Retirer une réaction
      socket.on(CLIENT_EVENTS.REACTION_REMOVE, async (data: {
        messageId: string;
        emoji: string;
      }, callback?: (response: SocketIOResponse<any>) => void) => {
        await this._handleReactionRemove(socket, data, callback);
      });

      // Demander la synchronisation des réactions d'un message
      socket.on(CLIENT_EVENTS.REACTION_REQUEST_SYNC, async (messageId: string, callback?: (response: SocketIOResponse<any>) => void) => {
        await this._handleReactionSync(socket, messageId, callback);
      });
    });
  }

  private async _handleTokenAuthentication(socket: any): Promise<void> {
    console.log('');
    console.log('╔═══════════════════════════════════════════════════════════════╗');
    console.log('║  🔐 DÉBUT AUTHENTIFICATION SOCKET                             ║');
    console.log('╚═══════════════════════════════════════════════════════════════╝');
    console.log(`  🆔 Socket ID: ${socket.id}`);
    console.log(`  ⏰ Timestamp: ${new Date().toISOString()}`);
    console.log('');
    
    try {
      // Debug complet de socket.handshake
      console.log('  📋 DONNÉES HANDSHAKE:');
      console.log('  ├─ Has Handshake:', !!socket.handshake);
      console.log('  ├─ Available Headers:', Object.keys(socket.handshake?.headers || {}));
      console.log('  ├─ Auth Object:', socket.handshake?.auth);
      console.log('  ├─ Query Params:', socket.handshake?.query);
      console.log('  └─ Client Address:', socket.handshake?.address);
      console.log('');

      // Récupérer les tokens depuis différentes sources avec types précis
      const authToken = socket.handshake?.headers?.authorization?.replace('Bearer ', '') || 
                       socket.handshake?.auth?.authToken ||
                       socket.handshake?.auth?.token; // Support pour socket.handshake.auth.token
      const sessionToken = socket.handshake?.headers?.['x-session-token'] as string || 
                          socket.handshake?.auth?.sessionToken;
      
      // Récupérer les types de tokens pour validation précise
      const tokenType = socket.handshake?.auth?.tokenType;
      const sessionType = socket.handshake?.auth?.sessionType;
      
      console.log('  🔑 EXTRACTION DES TOKENS:');
      console.log('  ├─ JWT Token:', {
        found: !!authToken,
        type: tokenType || 'unknown',
        length: authToken?.length || 0,
        preview: authToken ? authToken.substring(0, 30) + '...' : 'N/A',
        source: authToken ? (socket.handshake?.headers?.authorization ? 'header' : 'auth') : 'none'
      });
      console.log('  └─ Session Token:', {
        found: !!sessionToken,
        type: sessionType || 'unknown',
        length: sessionToken?.length || 0,
        preview: sessionToken ? sessionToken.substring(0, 30) + '...' : 'N/A',
        source: sessionToken ? (socket.handshake?.headers?.['x-session-token'] ? 'header' : 'auth') : 'none'
      });
      console.log('');

      // Tentative d'authentification avec Bearer token (utilisateur authentifié)
      if (authToken && (!tokenType || tokenType === 'jwt')) {
        console.log('  🔐 TENTATIVE AUTHENTIFICATION JWT...');
        try {
          const jwtSecret = process.env.JWT_SECRET || 'default-secret';
          const decoded = jwt.verify(authToken, jwtSecret) as any;
          
          console.log('  ✓ Token JWT vérifié avec succès');
          console.log('    ├─ User ID:', decoded.userId);
          console.log('    └─ Token Type:', tokenType || 'jwt');

          // Récupérer l'utilisateur depuis la base de données
          const dbUser = await this.prisma.user.findUnique({
            where: { id: decoded.userId },
            select: { 
              id: true, 
              username: true,
              systemLanguage: true,
              isActive: true
            }
          });

          if (dbUser && dbUser.isActive) {
            console.log('  ✓ Utilisateur trouvé en base de données');
            console.log('    ├─ Username:', dbUser.username);
            console.log('    ├─ Language:', dbUser.systemLanguage);
            console.log('    └─ Active:', dbUser.isActive);
            
            // Créer l'utilisateur Socket.IO
            const user: SocketUser = {
              id: dbUser.id,
              socketId: socket.id,
              isAnonymous: false,
              language: dbUser.systemLanguage
            };

            // CORRECTION CRITIQUE: Gérer les connexions multiples (même utilisateur, plusieurs onglets)
            const existingUser = this.connectedUsers.get(user.id);
            if (existingUser && existingUser.socketId !== socket.id) {
              // Déconnecter l'ancienne socket
              const oldSocket = this.io.sockets.sockets.get(existingUser.socketId);
              if (oldSocket) {
                console.log(`  🔄 Déconnexion ancienne socket ${existingUser.socketId}`);
                oldSocket.disconnect(true);
              }
              this.socketToUser.delete(existingUser.socketId);
            }

            // Enregistrer l'utilisateur
            this.connectedUsers.set(user.id, user);
            this.socketToUser.set(socket.id, user.id);

            // Mettre à jour l'état en ligne dans la base de données et broadcaster
            await this.maintenanceService.updateUserOnlineStatus(user.id, true, true);

            // Rejoindre les conversations de l'utilisateur
            await this._joinUserConversations(socket, user.id, false);

            // Rejoindre la room globale si elle existe (conversation "meeshy")
            try {
              socket.join(`conversation_any`);
              console.log(`  👥 Rejoint conversation globale "meeshy"`);
            } catch {}

            // CORRECTION CRITIQUE: Émettre l'événement AUTHENTICATED IMMÉDIATEMENT
            console.log('');
            console.log('  📤 ÉMISSION ÉVÉNEMENT AUTHENTICATED...');
            const authResponse = { 
              success: true, 
              user: { id: user.id, language: user.language, isAnonymous: false } 
            };
            console.log('    ├─ Event:', SERVER_EVENTS.AUTHENTICATED);
            console.log('    ├─ Success:', authResponse.success);
            console.log('    └─ User:', authResponse.user);
            
            socket.emit(SERVER_EVENTS.AUTHENTICATED, authResponse);
            
            console.log('');
            console.log('╔═══════════════════════════════════════════════════════════════╗');
            console.log('║  ✅ AUTHENTIFICATION JWT RÉUSSIE                              ║');
            console.log('╚═══════════════════════════════════════════════════════════════╝');
            console.log(`  👤 User: ${dbUser.username} (${user.id})`);
            console.log(`  🔌 Socket: ${socket.id}`);
            console.log(`  ⏰ Timestamp: ${new Date().toISOString()}`);
            console.log('');
            
            return; // Authentification réussie
          } else {
            console.log('  ❌ Utilisateur non trouvé ou inactif');
            console.log('    └─ User ID:', decoded.userId);
          }
        } catch (jwtError: any) {
          console.log('  ❌ Erreur vérification JWT');
          console.log('    ├─ Error:', jwtError.message);
          console.log('    └─ Tentative avec session token...');
        }
      }

      // Tentative d'authentification avec session token (participant anonyme)
      if (sessionToken && (!sessionType || sessionType === 'anonymous')) {
        console.log('  🔐 TENTATIVE AUTHENTIFICATION SESSION TOKEN...');
        console.log('    └─ Type:', sessionType || 'anonymous');
        
        const participant = await this.prisma.anonymousParticipant.findUnique({
          where: { sessionToken },
          include: {
            shareLink: {
              select: { 
                id: true,
                linkId: true,
                isActive: true,
                expiresAt: true
              }
            }
          }
        });

        if (participant && participant.isActive && participant.shareLink.isActive) {
          // Vérifier l'expiration du lien
          if (!participant.shareLink.expiresAt || participant.shareLink.expiresAt > new Date()) {
            console.log('  ✓ Session token valide');
            console.log('    ├─ Participant ID:', participant.id);
            console.log('    ├─ Link ID:', participant.shareLink.linkId);
            console.log('    └─ Language:', participant.language);
            
            // Créer l'utilisateur Socket.IO anonyme
            const user: SocketUser = {
              id: participant.id,
              socketId: socket.id,
              isAnonymous: true,
              language: participant.language,
              sessionToken: participant.sessionToken
            };

            // CORRECTION CRITIQUE: Gérer les connexions multiples (même anonyme, plusieurs onglets)
            const existingUser = this.connectedUsers.get(user.id);
            if (existingUser && existingUser.socketId !== socket.id) {
              const oldSocket = this.io.sockets.sockets.get(existingUser.socketId);
              if (oldSocket) {
                console.log(`  🔄 Déconnexion ancienne socket ${existingUser.socketId}`);
                oldSocket.disconnect(true);
              }
              this.socketToUser.delete(existingUser.socketId);
            }

            // Enregistrer l'utilisateur anonyme
            this.connectedUsers.set(user.id, user);
            this.socketToUser.set(socket.id, user.id);

            // CORRECTION: Mettre à jour l'état en ligne dans la base de données pour les anonymes et broadcaster
            await this.maintenanceService.updateAnonymousOnlineStatus(user.id, true, true);

            // Rejoindre la conversation spécifique du lien de partage
            try {
              const conversationRoom = `conversation_${participant.shareLink.id}`;
              socket.join(conversationRoom);
              console.log(`  👥 Rejoint conversation ${conversationRoom}`);
            } catch {}

            // CORRECTION CRITIQUE: Émettre l'événement AUTHENTICATED IMMÉDIATEMENT
            console.log('');
            console.log('  📤 ÉMISSION ÉVÉNEMENT AUTHENTICATED...');
            const authResponse = { 
              success: true, 
              user: { id: user.id, language: user.language, isAnonymous: true } 
            };
            console.log('    ├─ Event:', SERVER_EVENTS.AUTHENTICATED);
            console.log('    ├─ Success:', authResponse.success);
            console.log('    └─ User:', authResponse.user);
            
            socket.emit(SERVER_EVENTS.AUTHENTICATED, authResponse);
            
            console.log('');
            console.log('╔═══════════════════════════════════════════════════════════════╗');
            console.log('║  ✅ AUTHENTIFICATION ANONYME RÉUSSIE                          ║');
            console.log('╚═══════════════════════════════════════════════════════════════╝');
            console.log(`  👤 Participant: ${user.id}`);
            console.log(`  🔌 Socket: ${socket.id}`);
            console.log(`  ⏰ Timestamp: ${new Date().toISOString()}`);
            console.log('');
            
            return; // Authentification anonyme réussie
          } else {
            console.log('  ❌ Lien de partage expiré');
            console.log('    ├─ Participant ID:', participant.id);
            console.log('    └─ Expired at:', participant.shareLink.expiresAt);
          }
        } else {
          console.log('  ❌ Participant anonyme non trouvé ou inactif');
        }
      }

      // Aucune authentification valide trouvée
      console.log('');
      console.log('╔═══════════════════════════════════════════════════════════════╗');
      console.log('║  ❌ ÉCHEC AUTHENTIFICATION                                     ║');
      console.log('╚═══════════════════════════════════════════════════════════════╝');
      console.log(`  🔌 Socket: ${socket.id}`);
      console.log('  ⚠️ Aucun token valide trouvé');
      console.log('  📤 Émission AUTHENTICATED avec success: false');
      console.log('');
      
      // CORRECTION CRITIQUE: Émettre l'événement AUTHENTICATED avec échec
      const failureResponse = { 
        success: false,
        error: 'Authentification requise. Veuillez fournir un Bearer token ou un x-session-token valide.'
      };
      
      socket.emit(SERVER_EVENTS.AUTHENTICATED, failureResponse);
      socket.emit(SERVER_EVENTS.ERROR, { 
        message: failureResponse.error
      });

    } catch (error: any) {
      console.log('');
      console.log('╔═══════════════════════════════════════════════════════════════╗');
      console.log('║  ❌ ERREUR DURANT AUTHENTIFICATION                            ║');
      console.log('╚═══════════════════════════════════════════════════════════════╝');
      console.log(`  🔌 Socket: ${socket.id}`);
      console.log('  ⚠️ Error:', error.message);
      console.log('  📤 Émission AUTHENTICATED avec success: false');
      console.log('');
      
      // CORRECTION CRITIQUE: Émettre l'événement AUTHENTICATED avec erreur
      socket.emit(SERVER_EVENTS.AUTHENTICATED, { 
        success: false,
        error: 'Erreur d\'authentification'
      });
      
      socket.emit(SERVER_EVENTS.ERROR, { message: 'Erreur d\'authentification' });
    }
  }

  private async _handleAuthentication(socket: any, data: { userId?: string; sessionToken?: string; language?: string }) {
    try {
      let user: SocketUser | null = null;
      
      if (data.sessionToken) {
        // Tentative d'authentification avec Bearer token (utilisateur authentifié)
        try {
          const jwtSecret = process.env.JWT_SECRET || 'default-secret';
          const decoded = jwt.verify(data.sessionToken, jwtSecret) as any;
          
          console.log(`🔐 Token JWT vérifié pour utilisateur: ${decoded.userId}`);
          
          // Récupérer l'utilisateur depuis la base de données
          const dbUser = await this.prisma.user.findUnique({
            where: { id: decoded.userId },
            select: { 
              id: true, 
              username: true,
              systemLanguage: true,
              isActive: true
            }
          });

          if (dbUser && dbUser.isActive) {
            user = {
              id: dbUser.id,
              socketId: socket.id,
              isAnonymous: false,
              language: data.language || dbUser.systemLanguage
            };
            console.log(`✅ Utilisateur authentifié: ${user.id}`);
          } else {
            console.log(`❌ Utilisateur ${decoded.userId} non trouvé ou inactif`);
          }
        } catch (jwtError) {
          console.log(`⚠️ Token JWT invalide, tentative comme sessionToken anonyme`);
          
          // Si ce n'est pas un JWT valide, essayer comme sessionToken anonyme
          const anonymousUser = await this.prisma.anonymousParticipant.findUnique({
            where: { sessionToken: data.sessionToken },
            include: {
              shareLink: {
                select: { 
                  id: true,
                  linkId: true,
                  isActive: true,
                  expiresAt: true
                }
              }
            }
          });
          
          if (anonymousUser && anonymousUser.isActive && anonymousUser.shareLink.isActive) {
            // Vérifier l'expiration du lien
            if (!anonymousUser.shareLink.expiresAt || anonymousUser.shareLink.expiresAt > new Date()) {
              user = {
                id: anonymousUser.id,
                socketId: socket.id,
                isAnonymous: true,
                language: data.language || anonymousUser.language || 'fr',
                sessionToken: anonymousUser.sessionToken
              };
              console.log(`✅ Participant anonyme authentifié: ${user.id}`);
            } else {
              console.log(`❌ Lien de partage expiré pour participant ${anonymousUser.id}`);
            }
          } else {
            console.log(`❌ Participant anonyme non trouvé ou inactif`);
          }
        }
      } else if (data.userId) {
        // Utilisateur authentifié (fallback)
        const dbUser = await this.prisma.user.findUnique({
          where: { id: data.userId },
          select: { id: true, systemLanguage: true }
        });
        
        if (dbUser) {
          user = {
            id: dbUser.id,
            socketId: socket.id,
            isAnonymous: false,
            language: data.language || dbUser.systemLanguage
          };
        }
      }
      
      if (user) {
        // CORRECTION CRITIQUE: Gérer les connexions multiples
        const existingUser = this.connectedUsers.get(user.id);
        if (existingUser && existingUser.socketId !== socket.id) {
          // Déconnecter l'ancienne socket
          const oldSocket = this.io.sockets.sockets.get(existingUser.socketId);
          if (oldSocket) {
            console.log(`🔄 Déconnexion de l'ancienne socket ${existingUser.socketId} pour ${user.isAnonymous ? 'anonyme' : 'utilisateur'} ${user.id}`);
            oldSocket.disconnect(true);
          }
          this.socketToUser.delete(existingUser.socketId);
        }

        // Enregistrer l'utilisateur
        this.connectedUsers.set(user.id, user);
        this.socketToUser.set(socket.id, user.id);
        
        // CORRECTION: Mettre à jour l'état en ligne selon le type d'utilisateur et broadcaster
        if (user.isAnonymous) {
          await this.maintenanceService.updateAnonymousOnlineStatus(user.id, true, true);
        } else {
          await this.maintenanceService.updateUserOnlineStatus(user.id, true, true);
        }
        
        // Rejoindre les conversations de l'utilisateur
        await this._joinUserConversations(socket, user.id, user.isAnonymous);

        // Rejoindre la room globale "meeshy"
        try {
          socket.join(`conversation_any`);
          console.log(`👥 Utilisateur ${user.id} rejoint conversation globale "meeshy"`);
        } catch {}
        
        socket.emit(SERVER_EVENTS.AUTHENTICATED, { success: true, user: { id: user.id, language: user.language } });
        console.log(`✅ Utilisateur authentifié: ${user.id} (${user.isAnonymous ? 'anonyme' : 'connecté'})`);
        
      } else {
        socket.emit(SERVER_EVENTS.AUTHENTICATED, { success: false, error: 'Authentication failed' });
        console.log(`❌ Échec authentification pour socket ${socket.id}`);
      }
      
    } catch (error) {
      console.error(`❌ Erreur authentification: ${error}`);
      socket.emit(SERVER_EVENTS.AUTHENTICATED, { success: false, error: 'Authentication error' });
    }
  }

  private async _joinUserConversations(socket: any, userId: string, isAnonymous: boolean) {
    try {
      let conversations: any[] = [];
      
      if (isAnonymous) {
        // Conversations pour participants anonymes
        conversations = await this.prisma.anonymousParticipant.findMany({
          where: { id: userId },
          select: { conversationId: true }
        });
      } else {
        // Conversations pour utilisateurs authentifiés
        conversations = await this.prisma.conversationMember.findMany({
          where: { userId: userId, isActive: true },
          select: { conversationId: true }
        });
      }
      
      // Rejoindre les rooms Socket.IO
      for (const conv of conversations) {
        socket.join(`conversation_${conv.conversationId}`);
        console.log(`👥 Utilisateur ${userId} rejoint conversation ${conv.conversationId}`);
      }
      
    } catch (error) {
      console.error(`❌ Erreur jointure conversations: ${error}`);
    }
  }

  private async _handleNewMessage(socket: any, data: {
    conversationId: string;
    content: string;
    originalLanguage?: string;
    messageType?: string;
    replyToId?: string;
  }): Promise<{ messageId: string }> {
    try {
      const userId = this.socketToUser.get(socket.id);
      if (!userId) {
        socket.emit('error', { message: 'User not authenticated' });
        throw new Error('User not authenticated');
      }
      
      console.log(`📝 Nouveau message de ${userId} dans ${data.conversationId}: ${data.content.substring(0, 50)}...`);
      
      // Préparer les données du message
      const connectedUser = this.connectedUsers.get(userId);
      const messageData: MessageData = {
        conversationId: data.conversationId,
        content: data.content,
        // Utiliser ordre de priorité: payload -> langue socket utilisateur -> 'fr'
        originalLanguage: data.originalLanguage || connectedUser?.language || 'fr',
        messageType: data.messageType || 'text',
        replyToId: data.replyToId
      };
      
      // Déterminer le type d'expéditeur
      const user = this.connectedUsers.get(userId);
      if (user?.isAnonymous) {
        messageData.anonymousSenderId = userId;
      } else {
        messageData.senderId = userId;
      }
      
      // 1. SAUVEGARDER LE MESSAGE ET LIBÉRER LE CLIENT
      const result = await this.translationService.handleNewMessage(messageData);
      this.stats.messages_processed++;
      
      // 2. (Optionnel) Notifier l'état de sauvegarde — laissé pour compat rétro
      socket.emit(SERVER_EVENTS.MESSAGE_SENT, {
        messageId: result.messageId,
        status: result.status,
        timestamp: new Date().toISOString()
      });
      
      // 3. RÉCUPÉRER LE MESSAGE SAUVEGARDÉ ET LE DIFFUSER À TOUS (Y COMPRIS L'AUTEUR)
      const saved = await this.prisma.message.findUnique({
        where: { id: result.messageId },
        include: {
          sender: {
            select: {
              id: true,
              username: true,
              displayName: true,
              avatar: true,
              role: true
            }
          }
        }
      });

      // 3.b Calculer/mettre à jour les statistiques de conversation (cache 1h) et les inclure en meta
      const updatedStats = await conversationStatsService.updateOnNewMessage(
        this.prisma,
        data.conversationId,
        (saved?.originalLanguage || messageData.originalLanguage || 'fr'),
        () => this.getConnectedUsers()
      );

      const messagePayload = {
        id: saved?.id || result.messageId,
        conversationId: data.conversationId,
        senderId: saved?.senderId || messageData.senderId,
        content: saved?.content || data.content,
        originalLanguage: saved?.originalLanguage || messageData.originalLanguage || 'fr',
        messageType: saved?.messageType || data.messageType || 'text',
        isEdited: Boolean(saved?.isEdited),
        isDeleted: Boolean(saved?.isDeleted),
        createdAt: saved?.createdAt || new Date(),
        updatedAt: saved?.updatedAt || new Date(),
        sender: saved?.sender
          ? {
              id: saved.sender.id,
              username: saved.sender.username,
              displayName: (saved.sender as any).displayName || saved.sender.username,
              avatar: (saved.sender as any).avatar,
              role: (saved.sender as any).role,
              // champs additionnels non critiques
              firstName: '',
              lastName: '',
              email: '',
              isOnline: false,
              lastSeen: new Date(),
              lastActiveAt: new Date(),
              systemLanguage: 'fr',
              regionalLanguage: 'fr',
              autoTranslateEnabled: true,
              translateToSystemLanguage: true,
              translateToRegionalLanguage: false,
              useCustomDestination: false,
              isActive: true,
              createdAt: new Date(),
              updatedAt: new Date()
            }
          : undefined,
        meta: {
          conversationStats: updatedStats
        }
      } as any;

      // Support pour anonymousSender si présent
      if (saved?.anonymousSenderId) {
        (messagePayload as any).anonymousSenderId = saved.anonymousSenderId;
        // Inclure l'objet anonymousSender complet si disponible
        if ((saved as any).anonymousSender) {
          (messagePayload as any).anonymousSender = {
            id: (saved as any).anonymousSender.id,
            username: (saved as any).anonymousSender.username,
            firstName: (saved as any).anonymousSender.firstName,
            lastName: (saved as any).anonymousSender.lastName,
            language: (saved as any).anonymousSender.language
          };
        }
      }

      this.io.to(`conversation_${data.conversationId}`).emit(SERVER_EVENTS.MESSAGE_NEW, messagePayload);
      // S'assurer que l'auteur reçoit aussi (au cas où il ne serait pas dans la room encore)
      socket.emit(SERVER_EVENTS.MESSAGE_NEW, messagePayload);
      
      console.log(`✅ Message ${result.messageId} sauvegardé et diffusé à la conversation ${data.conversationId}`);
      
      // 4. ENVOYER LES NOTIFICATIONS DE MESSAGE
      const senderId = saved?.senderId || saved?.anonymousSenderId;
      const isAnonymousSender = !!saved?.anonymousSenderId;
      if (senderId) {
        // Envoyer les notifications en asynchrone pour ne pas bloquer
        // Note: Les notifications sont gérées directement dans routes/notifications.ts
      }
      
      // 5. LES TRADUCTIONS SERONT TRAITÉES EN ASYNCHRONE PAR LE TRANSLATION SERVICE
      // ET LES RÉSULTATS SERONT ENVOYÉS VIA LES ÉVÉNEMENTS 'translationReady'
      
      return { messageId: result.messageId };
    } catch (error) {
      console.error(`❌ Erreur traitement message: ${error}`);
      this.stats.errors++;
      socket.emit(SERVER_EVENTS.ERROR, { message: 'Failed to send message' });
      throw error;
    }
  }

  private async _handleTranslationRequest(socket: any, data: { messageId: string; targetLanguage: string }) {
    try {
      const userId = this.socketToUser.get(socket.id);
      if (!userId) {
        socket.emit(SERVER_EVENTS.ERROR, { message: 'User not authenticated' });
        return;
      }
      
      console.log(`🌍 Demande de traduction: ${data.messageId} -> ${data.targetLanguage}`);
      
      // Récupérer la traduction (depuis le cache ou la base de données)
      const translation = await this.translationService.getTranslation(data.messageId, data.targetLanguage);
      
      if (translation) {
        socket.emit(SERVER_EVENTS.TRANSLATION_RECEIVED, {
          messageId: data.messageId,
          translatedText: translation.translatedText,
          targetLanguage: data.targetLanguage,
          confidenceScore: translation.confidenceScore
        });
        
        this.stats.translations_sent++;
        console.log(`✅ Traduction envoyée: ${data.messageId} -> ${data.targetLanguage}`);
        
      } else {
        socket.emit(SERVER_EVENTS.TRANSLATION_ERROR, {
          messageId: data.messageId,
          targetLanguage: data.targetLanguage,
          error: 'Translation not available'
        });
        
        console.log(`⚠️ Traduction non disponible: ${data.messageId} -> ${data.targetLanguage}`);
      }
      
    } catch (error) {
      console.error(`❌ Erreur demande traduction: ${error}`);
      this.stats.errors++;
      socket.emit(SERVER_EVENTS.ERROR, { message: 'Failed to get translation' });
    }
  }

  private async _handleTranslationReady(data: { taskId: string; result: any; targetLanguage: string; translationId?: string; id?: string }) {
    try {
      const { result, targetLanguage } = data;
      
      console.log(`📤 [SocketIOManager] Envoi traduction aux clients: ${result.messageId} -> ${targetLanguage}`);
      console.log(`🔍 [SocketIOManager] Données de traduction:`, {
        messageId: result.messageId,
        translatedText: result.translatedText?.substring(0, 50) + '...',
        targetLanguage,
        confidenceScore: result.confidenceScore
      });
      
      // Récupérer la conversation du message pour broadcast
      let conversationIdForBroadcast: string | null = null;
      try {
        const msg = await this.prisma.message.findUnique({
          where: { id: result.messageId },
          select: { conversationId: true }
        });
        conversationIdForBroadcast = msg?.conversationId || null;
      } catch (error) {
        console.error(`❌ [SocketIOManager] Erreur récupération conversation:`, error);
      }
      
      // Préparer les données de traduction au format correct pour le frontend
      // FORMAT: TranslationEvent avec un tableau de traductions
      const translationData: TranslationEvent = {
        messageId: result.messageId,
        translations: [{
          id: data.translationId || data.id || `${result.messageId}_${targetLanguage}_${Date.now()}`,
          messageId: result.messageId,
          sourceLanguage: result.sourceLanguage || 'auto',
          targetLanguage: targetLanguage,
          translatedContent: result.translatedText,
          translationModel: result.translationModel || result.modelType || 'medium',
          cacheKey: `${result.messageId}_${result.sourceLanguage || 'auto'}_${targetLanguage}`,
          cached: false,
          confidenceScore: result.confidenceScore || 0.85,
          createdAt: new Date()
        }]
      };
      
      console.log(`🔍 [SocketIOManager] Format de traduction préparé:`, {
        messageId: translationData.messageId,
        translationsCount: translationData.translations.length,
        targetLanguage: translationData.translations[0].targetLanguage,
        translatedTextPreview: translationData.translations[0].translatedContent.substring(0, 50) + '...'
      });
      
      // Diffuser dans la room de conversation (méthode principale et UNIQUE)
      if (conversationIdForBroadcast) {
        // Normaliser l'ID de conversation
        const normalizedId = await this.normalizeConversationId(conversationIdForBroadcast);
        const roomName = `conversation_${normalizedId}`;
        const roomClients = this.io.sockets.adapter.rooms.get(roomName);
        const clientCount = roomClients ? roomClients.size : 0;
        
        console.log(`📡 [SocketIOManager] Broadcasting traduction vers room ${roomName} (${clientCount} clients) - original: ${conversationIdForBroadcast}`);
        console.log(`🔍 [SocketIOManager] Détails de la diffusion WebSocket:`, {
          roomName,
          clientCount,
          eventType: SERVER_EVENTS.MESSAGE_TRANSLATION,
          messageId: result.messageId,
          targetLanguage,
          translatedTextLength: result.translatedText?.length || 0,
          modelType: result.translationModel || result.modelType,
          hasTranslationData: !!translationData,
          translationsArrayLength: translationData.translations.length
        });
        
        // Log des clients dans la room pour debug
        if (clientCount > 0 && roomClients) {
          const clientSocketIds = Array.from(roomClients);
          console.log(`👥 [SocketIOManager] Clients dans la room ${roomName}:`, clientSocketIds.map(sid => {
            const user = this.socketToUser.get(sid);
            return user ? `${user} (${sid.substr(0, 8)})` : `unknown (${sid.substr(0, 8)})`;
          }));
        }
        
        this.io.to(roomName).emit(SERVER_EVENTS.MESSAGE_TRANSLATION, translationData);
        this.stats.translations_sent += clientCount;
        
        console.log(`✅ [SocketIOManager] Traduction ${result.messageId} -> ${targetLanguage} diffusée vers ${clientCount} clients dans la room`);
      } else {
        console.warn(`⚠️ [SocketIOManager] Aucune conversation trouvée pour le message ${result.messageId}`);
        
        // Fallback UNIQUEMENT si pas de room: Envoi direct aux utilisateurs connectés pour cette langue
        const targetUsers = this._findUsersForLanguage(targetLanguage);
        let directSendCount = 0;
        
        for (const user of targetUsers) {
          const userSocket = this.io.sockets.sockets.get(user.socketId);
          if (userSocket) {
            userSocket.emit(SERVER_EVENTS.MESSAGE_TRANSLATION, translationData);
            directSendCount++;
          }
        }
        
        if (directSendCount > 0) {
          console.log(`📡 [SocketIOManager] Fallback: Traduction envoyée directement à ${directSendCount} utilisateurs (pas de room)`);
        }
      }
      
      // Envoyer les notifications de traduction pour les utilisateurs non connectés
      if (conversationIdForBroadcast) {
        setImmediate(async () => {
          try {
            // Construire les traductions pour les trois langues de base
            const translations: { fr?: string; en?: string; es?: string } = {};
            if (targetLanguage === 'fr') {
              translations.fr = result.translatedText;
            } else if (targetLanguage === 'en') {
              translations.en = result.translatedText;
            } else if (targetLanguage === 'es') {
              translations.es = result.translatedText;
            }
            
            // Note: Les notifications de traduction sont gérées directement dans routes/notifications.ts
          } catch (error) {
            console.error(`❌ Erreur envoi notification traduction ${result.messageId}:`, error);
          }
        });
      }
      
    } catch (error) {
      console.error(`❌ Erreur envoi traduction: ${error}`);
      this.stats.errors++;
    }
  }

  private _findUsersForLanguage(targetLanguage: string): SocketUser[] {
    const targetUsers: SocketUser[] = [];
    
    for (const [userId, user] of this.connectedUsers) {
      if (user.language === targetLanguage) {
        targetUsers.push(user);
      }
    }
    
    return targetUsers;
  }

  private async _handleDisconnection(socket: any) {
    const userId = this.socketToUser.get(socket.id);

    if (userId) {
      const user = this.connectedUsers.get(userId);
      const isAnonymous = user?.isAnonymous || false;

      // CORRECTION CRITIQUE: Ne supprimer que si c'est bien la socket active actuelle
      // (en cas de reconnexion rapide, une nouvelle socket peut avoir été créée)
      const currentUser = this.connectedUsers.get(userId);
      if (currentUser && currentUser.socketId === socket.id) {
        // IMPORTANT: Automatically leave any active video/audio calls
        try {
          const activeParticipations = await this.prisma.callParticipant.findMany({
            where: {
              userId,
              leftAt: null // Still in call
            },
            include: {
              callSession: true
            }
          });

          if (activeParticipations.length > 0) {
            console.log(`📞 User ${userId} disconnected while in ${activeParticipations.length} active call(s). Auto-leaving...`);

            for (const participation of activeParticipations) {
              try {
                // Use CallService to properly leave the call
                await this.callService.leaveCall({
                  callId: participation.callSessionId,
                  userId
                });
                console.log(`✅ User ${userId} auto-left call ${participation.callSessionId}`);
              } catch (error) {
                console.error(`❌ Error auto-leaving call ${participation.callSessionId}:`, error);
              }
            }
          }
        } catch (error) {
          console.error(`❌ Error checking/leaving active calls for user ${userId}:`, error);
        }

        this.connectedUsers.delete(userId);
        this.socketToUser.delete(socket.id);

        // CORRECTION: Mettre à jour l'état en ligne/hors ligne selon le type d'utilisateur et broadcaster
        if (isAnonymous) {
          await this.maintenanceService.updateAnonymousOnlineStatus(userId, false, true);
          console.log(`🔌 Déconnexion participant anonyme: ${userId} (socket: ${socket.id})`);
        } else {
          await this.maintenanceService.updateUserOnlineStatus(userId, false, true);
          console.log(`🔌 Déconnexion utilisateur: ${userId} (socket: ${socket.id})`);
        }
      } else {
        // Cette socket était déjà remplacée, juste nettoyer socketToUser
        this.socketToUser.delete(socket.id);
        console.log(`🔌 Déconnexion socket obsolète ignorée: ${socket.id} pour utilisateur ${userId}`);
      }
    }

    this.stats.active_connections--;
  }

  /**
   * CORRECTION: Broadcaster le changement de statut d'un utilisateur à tous les clients
   */
  private async _broadcastUserStatus(userId: string, isOnline: boolean, isAnonymous: boolean): Promise<void> {
    try {
      // Récupérer les informations de l'utilisateur pour le broadcast
      if (isAnonymous) {
        const participant = await this.prisma.anonymousParticipant.findUnique({
          where: { id: userId },
          select: {
            id: true,
            username: true,
            firstName: true,
            lastName: true,
            conversationId: true
          }
        });

        if (participant) {
          const displayName = `${participant.firstName} ${participant.lastName}`.trim() || participant.username;
          
          // Broadcaster uniquement dans la conversation du participant anonyme
          this.io.to(`conversation_${participant.conversationId}`).emit(SERVER_EVENTS.USER_STATUS, {
            userId: participant.id,
            username: displayName,
            isOnline
          });
          
          console.log(`📡 [STATUS] Statut participant anonyme ${displayName} broadcasté: ${isOnline ? 'en ligne' : 'hors ligne'}`);
        }
      } else {
        const user = await this.prisma.user.findUnique({
          where: { id: userId },
          select: {
            id: true,
            username: true,
            displayName: true,
            firstName: true,
            lastName: true,
            conversations: {
              select: {
                conversationId: true
              }
            }
          }
        });

        if (user) {
          const displayName = user.displayName || `${user.firstName} ${user.lastName}`.trim() || user.username;
          
          // Broadcaster dans toutes les conversations de l'utilisateur
          for (const conv of user.conversations) {
            this.io.to(`conversation_${conv.conversationId}`).emit(SERVER_EVENTS.USER_STATUS, {
              userId: user.id,
              username: displayName,
              isOnline
            });
          }
          
          console.log(`📡 [STATUS] Statut utilisateur ${displayName} broadcasté dans ${user.conversations.length} conversations: ${isOnline ? 'en ligne' : 'hors ligne'}`);
        }
      }
    } catch (error) {
      console.error('❌ [STATUS] Erreur lors du broadcast du statut:', error);
    }
  }

  private async _handleTypingStart(socket: any, data: { conversationId: string }) {
    const userId = this.socketToUser.get(socket.id);
    if (!userId) {
      console.warn('⚠️ [TYPING] Typing start sans userId pour socket', socket.id);
      return;
    }

    try {
      // Normaliser l'ID de conversation
      const normalizedId = await this.normalizeConversationId(data.conversationId);
      
      // Récupérer les informations utilisateur depuis la base de données
      const dbUser = await this.prisma.user.findUnique({
        where: { id: userId },
        select: { 
          id: true, 
          username: true,
          firstName: true,
          lastName: true,
          displayName: true
        }
      });

      if (!dbUser) {
        console.warn('⚠️ [TYPING] Utilisateur non trouvé:', userId);
        return;
      }

      // Construire le nom d'affichage
      const displayName = dbUser.displayName || 
                         `${dbUser.firstName || ''} ${dbUser.lastName || ''}`.trim() || 
                         dbUser.username;

      const typingEvent: TypingEvent = {
        userId: userId,
        username: displayName,
        conversationId: normalizedId,
        isTyping: true
      };

      const room = `conversation_${normalizedId}`;
      
      console.log(`⌨️ [TYPING] ${displayName} commence à taper dans ${room} (original: ${data.conversationId})`);
      
      // Émettre vers tous les autres utilisateurs de la conversation (sauf l'émetteur)
      socket.to(room).emit(SERVER_EVENTS.TYPING_START, typingEvent);
      
    } catch (error) {
      console.error('❌ [TYPING] Erreur handleTypingStart:', error);
    }
  }

  private async _handleTypingStop(socket: any, data: { conversationId: string }) {
    const userId = this.socketToUser.get(socket.id);
    if (!userId) {
      console.warn('⚠️ [TYPING] Typing stop sans userId pour socket', socket.id);
      return;
    }

    try {
      // Normaliser l'ID de conversation
      const normalizedId = await this.normalizeConversationId(data.conversationId);
      
      // Récupérer les informations utilisateur depuis la base de données
      const dbUser = await this.prisma.user.findUnique({
        where: { id: userId },
        select: { 
          id: true, 
          username: true,
          firstName: true,
          lastName: true,
          displayName: true
        }
      });

      if (!dbUser) {
        console.warn('⚠️ [TYPING] Utilisateur non trouvé:', userId);
        return;
      }

      // Construire le nom d'affichage
      const displayName = dbUser.displayName || 
                         `${dbUser.firstName || ''} ${dbUser.lastName || ''}`.trim() || 
                         dbUser.username;

      const typingEvent: TypingEvent = {
        userId: userId,
        username: displayName,
        conversationId: normalizedId,
        isTyping: false
      };

      const room = `conversation_${normalizedId}`;
      
      console.log(`⌨️ [TYPING] ${displayName} arrête de taper dans ${room} (original: ${data.conversationId})`);
      
      // Émettre vers tous les autres utilisateurs de la conversation (sauf l'émetteur)
      socket.to(room).emit(SERVER_EVENTS.TYPING_STOP, typingEvent);
      
    } catch (error) {
      console.error('❌ [TYPING] Erreur handleTypingStop:', error);
    }
  }

  // Envoi périodique des stats d'utilisateurs en ligne pour chaque conversation active
  private onlineStatsInterval: NodeJS.Timeout | null = null;

  private _ensureOnlineStatsTicker(): void {
    if (this.onlineStatsInterval) return;
    this.onlineStatsInterval = setInterval(async () => {
      try {
        const conversationIds = conversationStatsService.getActiveConversationIds();
        for (const conversationId of conversationIds) {
          const stats = await conversationStatsService.getOrCompute(
            this.prisma,
            conversationId,
            () => this.getConnectedUsers()
          );
          // n'envoyer que la partie utilisateurs en ligne à fréquence fixe
          this.io.to(`conversation_${conversationId}`).emit(SERVER_EVENTS.CONVERSATION_ONLINE_STATS, {
            conversationId,
            onlineUsers: stats.onlineUsers,
            updatedAt: stats.updatedAt
          } as any);
        }
      } catch {}
    }, 10000); // toutes les 10s par défaut
  }


  private async _sendConversationStatsToSocket(socket: any, conversationId: string): Promise<void> {
    this._ensureOnlineStatsTicker();
    const stats = await conversationStatsService.getOrCompute(
      this.prisma,
      conversationId,
      () => this.getConnectedUsers()
    );
    socket.emit(SERVER_EVENTS.CONVERSATION_STATS, { conversationId, stats } as any);
  }

  /**
   * PHASE 3.1: Broadcast d'un nouveau message via MessagingService
   * Remplace l'ancienne logique de broadcast dans _handleNewMessage
   * Utilise le comportement simple et fiable de l'ancienne méthode
   * 
   * OPTIMISATION: Le calcul des stats est fait de manière asynchrone (non-bloquant)
   */
  private async _broadcastNewMessage(message: Message, conversationId: string, senderSocket?: any): Promise<void> {
    try {
      // Normaliser l'ID de conversation uniquement pour le broadcast Socket.IO
      const normalizedId = await this.normalizeConversationId(conversationId);
      
      console.log(`[PHASE 3.1] 📤 Broadcasting message ${message.id} vers conversation ${normalizedId} (original: ${conversationId})`);
      
      // OPTIMISATION: Récupérer les traductions et les stats en parallèle (non-bloquant)
      // Les stats seront envoyées séparément si elles prennent du temps
      let messageTranslations: any[] = [];
      let updatedStats: any = null;
      
      // Lancer les 2 requêtes en parallèle
      const [translationsResult, statsResult] = await Promise.allSettled([
        // Récupérer les traductions existantes du message
        (async () => {
          if (!message.id) return [];
          try {
            const messageWithTranslations = await this.prisma.message.findUnique({
              where: { id: message.id },
              include: {
                translations: {
                  select: {
                    id: true,
                    targetLanguage: true,
                    translatedContent: true,
                    translationModel: true,
                    cacheKey: true,
                    confidenceScore: true
                  }
                }
              }
            });
            return messageWithTranslations?.translations || [];
          } catch (error) {
            console.warn(`⚠️ [DEBUG] Erreur récupération traductions pour ${message.id}:`, error);
            return [];
          }
        })(),
        // OPTIMISATION: Calculer les stats de manière asynchrone
        // Si c'est long, le broadcast du message ne sera pas bloqué
        conversationStatsService.updateOnNewMessage(
          this.prisma,
          conversationId,  // Utiliser l'ID original (ObjectId) pour Prisma
          message.originalLanguage || 'fr',
          () => this.getConnectedUsers()
        ).catch(error => {
          console.warn(`⚠️ [PERF] Erreur calcul stats (non-bloquant): ${error}`);
          return null; // Continuer même si les stats échouent
        })
      ]);

      // Extraire les résultats
      if (translationsResult.status === 'fulfilled') {
        messageTranslations = translationsResult.value;
        console.log(`🔍 [DEBUG] Message ${message.id} a ${messageTranslations.length} traductions existantes`);
      }
      
      if (statsResult.status === 'fulfilled') {
        updatedStats = statsResult.value;
      } else {
        console.warn(`⚠️ [PERF] Stats non disponibles, broadcast sans stats`);
      }

      // Construire le payload de message pour broadcast - compatible avec les types existants
      const messagePayload = {
        id: message.id,
        conversationId: conversationId,
        senderId: message.senderId || undefined,
        content: message.content,
        originalLanguage: message.originalLanguage || 'fr',
        messageType: message.messageType || 'text',
        isEdited: Boolean(message.isEdited),
        isDeleted: Boolean(message.isDeleted),
        createdAt: message.createdAt || new Date(),
        updatedAt: message.updatedAt || new Date(),
        // CORRECTION CRITIQUE: Inclure les traductions dans le payload
        translations: messageTranslations,
        sender: message.sender ? {
          id: message.sender.id,
          username: message.sender.username,
          firstName: (message.sender as any).firstName || '',
          lastName: (message.sender as any).lastName || '',
          email: (message.sender as any).email || '',
          displayName: (message.sender as any).displayName || message.sender.username,
          avatar: (message.sender as any).avatar,
          role: (message.sender as any).role || 'USER',
          isOnline: false,
          lastSeen: new Date(),
          lastActiveAt: new Date(),
          systemLanguage: (message.sender as any).systemLanguage || 'fr',
          regionalLanguage: (message.sender as any).regionalLanguage || 'fr',
          autoTranslateEnabled: (message.sender as any).autoTranslateEnabled ?? true,
          translateToSystemLanguage: (message.sender as any).translateToSystemLanguage ?? true,
          translateToRegionalLanguage: (message.sender as any).translateToRegionalLanguage ?? false,
          useCustomDestination: (message.sender as any).useCustomDestination ?? false,
          isActive: (message.sender as any).isActive ?? true,
          createdAt: (message.sender as any).createdAt || new Date(),
          updatedAt: (message.sender as any).updatedAt || new Date()
        } : undefined,
        // CORRECTION: Inclure les attachments dans le payload
        attachments: (message as any).attachments || [],
        // CORRECTION: Inclure l'objet replyTo complet ET replyToId
        replyToId: message.replyToId || undefined,
        replyTo: (message as any).replyTo ? {
          id: (message as any).replyTo.id,
          conversationId: (message as any).replyTo.conversationId,
          senderId: (message as any).replyTo.senderId || undefined,
          anonymousSenderId: (message as any).replyTo.anonymousSenderId || undefined,
          content: (message as any).replyTo.content,
          originalLanguage: (message as any).replyTo.originalLanguage || 'fr',
          messageType: (message as any).replyTo.messageType || 'text',
          createdAt: (message as any).replyTo.createdAt || new Date(),
          sender: (message as any).replyTo.sender ? {
            id: (message as any).replyTo.sender.id,
            username: (message as any).replyTo.sender.username,
            firstName: (message as any).replyTo.sender.firstName || '',
            lastName: (message as any).replyTo.sender.lastName || '',
            displayName: (message as any).replyTo.sender.displayName || (message as any).replyTo.sender.username,
          } : undefined,
          anonymousSender: (message as any).replyTo.anonymousSender ? {
            id: (message as any).replyTo.anonymousSender.id,
            username: (message as any).replyTo.anonymousSender.username,
            firstName: (message as any).replyTo.anonymousSender.firstName,
            lastName: (message as any).replyTo.anonymousSender.lastName,
          } : undefined
        } : undefined,
        meta: {
          conversationStats: updatedStats
        }
      };

      // Support pour anonymousSender si présent
      if (message.anonymousSenderId) {
        (messagePayload as any).anonymousSenderId = message.anonymousSenderId;
        // Inclure l'objet anonymousSender complet si disponible
        if ((message as any).anonymousSender) {
          (messagePayload as any).anonymousSender = {
            id: (message as any).anonymousSender.id,
            username: (message as any).anonymousSender.username,
            firstName: (message as any).anonymousSender.firstName,
            lastName: (message as any).anonymousSender.lastName,
            language: (message as any).anonymousSender.language
          };
        }
      }

      // Debug: Vérifier les clients connectés à la room avec l'ID normalisé
      const room = `conversation_${normalizedId}`;
      const roomClients = this.io.sockets.adapter.rooms.get(room);
      console.log(`🔍 [DEBUG] Room ${room} a ${roomClients?.size || 0} clients connectés`);
      
      // Debug: Vérifier le payload
      console.log(`🔍 [DEBUG] Payload à broadcaster:`, {
        id: messagePayload.id,
        conversationId: messagePayload.conversationId,
        content: messagePayload.content?.substring(0, 50) + '...',
        senderId: messagePayload.senderId,
        hasSender: !!messagePayload.sender
      });
      
      // COMPORTEMENT SIMPLE ET FIABLE DE L'ANCIENNE MÉTHODE
      // 1. Broadcast vers tous les clients de la conversation
      this.io.to(room).emit(SERVER_EVENTS.MESSAGE_NEW, messagePayload);
      
      // 2. S'assurer que l'auteur reçoit aussi (au cas où il ne serait pas dans la room encore)
      if (senderSocket) {
        senderSocket.emit(SERVER_EVENTS.MESSAGE_NEW, messagePayload);
        console.log(`📤 [PHASE 3.1] Message ${message.id} envoyé directement à l'auteur via socket`);
      } else {
        console.log(`⚠️ [PHASE 3.1] Socket de l'auteur non fourni, broadcast room seulement`);
      }
      
      console.log(`✅ [PHASE 3.1] Message ${message.id} broadcasté vers ${room} (${roomClients?.size || 0} clients)`);
      
      // Envoyer les notifications de message pour les utilisateurs non connectés à la conversation
      const isAnonymousSender = !!message.anonymousSenderId;
      if (message.senderId) {
        // Note: Les notifications sont gérées directement dans routes/notifications.ts
      }
      
    } catch (error) {
      console.error('[PHASE 3.1] Erreur broadcast message:', error);
    }
  }

  /**
   * PHASE 3.1.1: Extraction du JWT Token depuis le socket
   */
  private extractJWTToken(socket: any): string | undefined {
    return socket.handshake?.headers?.authorization?.replace('Bearer ', '') || 
           socket.handshake?.auth?.authToken || 
           socket.auth?.token;
  }

  /**
   * PHASE 3.1.1: Extraction du Session Token depuis le socket  
   */
  private extractSessionToken(socket: any): string | undefined {
    return socket.handshake?.headers?.['x-session-token'] || 
           socket.handshake?.auth?.sessionToken || 
           socket.auth?.sessionToken;
  }

  // Méthodes publiques pour les statistiques et la gestion
  getStats() {
    return {
      ...this.stats,
      connected_users: this.connectedUsers.size,
      translation_service_stats: this.translationService.getStats()
    };
  }

  /**
   * Vérifie si un utilisateur est connecté
   */
  isUserConnected(userId: string): boolean {
    return this.connectedUsers.has(userId);
  }


  /**
   * Vérifie si un utilisateur est dans une salle de conversation
   */
  isUserInConversationRoom(userId: string, conversationId: string): boolean {
    const user = this.connectedUsers.get(userId);
    if (user) {
      const socket = this.io.sockets.sockets.get(user.socketId);
      if (socket) {
        return socket.rooms.has(`conversation:${conversationId}`);
      }
    }
    return false;
  }

  // ===== HANDLERS DE RÉACTIONS =====

  /**
   * Gère l'ajout d'une réaction à un message
   */
  private async _handleReactionAdd(
    socket: any,
    data: { messageId: string; emoji: string },
    callback?: (response: SocketIOResponse<any>) => void
  ): Promise<void> {
    try {
      console.log('🎯 [_handleReactionAdd] Called with:', {
        socketId: socket.id,
        messageId: data.messageId,
        emoji: data.emoji
      });

      const userId = this.socketToUser.get(socket.id);
      console.log('🔍 [_handleReactionAdd] User lookup:', {
        userId,
        hasSocketMapping: this.socketToUser.has(socket.id),
        socketToUserSize: this.socketToUser.size
      });

      if (!userId) {
        console.error('❌ [_handleReactionAdd] No userId found for socket:', socket.id);
        console.log('📋 [_handleReactionAdd] Current socketToUser mappings:', 
          Array.from(this.socketToUser.entries()).map(([sid, uid]) => ({
            socketId: sid.substring(0, 8) + '...',
            userId: uid.substring(0, 8) + '...'
          }))
        );
        console.log('📋 [_handleReactionAdd] Current connectedUsers:', 
          Array.from(this.connectedUsers.entries()).map(([uid, user]) => ({
            userId: uid.substring(0, 8) + '...',
            isAnonymous: user.isAnonymous,
            hasSessionToken: !!user.sessionToken
          }))
        );
        
        const errorResponse: SocketIOResponse<any> = {
          success: false,
          error: 'User not authenticated'
        };
        if (callback) callback(errorResponse);
        return;
      }

      const user = this.connectedUsers.get(userId);
      const isAnonymous = user?.isAnonymous || false;
      const sessionToken = user?.sessionToken;

      console.log('👤 [_handleReactionAdd] User info:', {
        userId: userId.substring(0, 8) + '...',
        isAnonymous,
        hasSessionToken: !!sessionToken,
        sessionTokenPreview: sessionToken?.substring(0, 8) + '...'
      });

      // Importer le ReactionService
      const { ReactionService } = await import('../services/ReactionService.js');
      const reactionService = new ReactionService(this.prisma);

      // Ajouter la réaction
      const reaction = await reactionService.addReaction({
        messageId: data.messageId,
        emoji: data.emoji,
        userId: !isAnonymous ? userId : undefined,
        anonymousUserId: isAnonymous && sessionToken ? sessionToken : undefined
      });

      if (!reaction) {
        const errorResponse: SocketIOResponse<any> = {
          success: false,
          error: 'Failed to add reaction'
        };
        if (callback) callback(errorResponse);
        return;
      }

      // Créer l'événement de mise à jour
      const updateEvent = await reactionService.createUpdateEvent(
        data.messageId,
        data.emoji,
        'add',
        !isAnonymous ? userId : undefined,
        isAnonymous && sessionToken ? sessionToken : undefined
      );

      // Envoyer la réponse au client
      const successResponse: SocketIOResponse<any> = {
        success: true,
        data: reaction
      };
      if (callback) callback(successResponse);

      // Broadcaster l'événement à tous les participants de la conversation
      const message = await this.prisma.message.findUnique({
        where: { id: data.messageId },
        select: { conversationId: true }
      });

      if (message) {
        const normalizedConversationId = await this.normalizeConversationId(message.conversationId);
        console.log(`📡 [REACTION_ADDED] Broadcasting à la room:`, {
          conversationId: normalizedConversationId,
          messageId: data.messageId,
          emoji: data.emoji,
          userId: userId,
          updateEvent: updateEvent
        });
        
        this.io.to(normalizedConversationId).emit(SERVER_EVENTS.REACTION_ADDED, updateEvent);
        
        console.log(`✨ Réaction ajoutée et broadcastée: ${data.emoji} sur message ${data.messageId} par ${userId}`);
      } else {
        console.error(`❌ [REACTION_ADDED] Message ${data.messageId} non trouvé, impossible de broadcaster`);
      }
    } catch (error: any) {
      console.error('❌ Erreur lors de l\'ajout de réaction:', error);
      const errorResponse: SocketIOResponse<any> = {
        success: false,
        error: error.message || 'Failed to add reaction'
      };
      if (callback) callback(errorResponse);
    }
  }

  /**
   * Gère la suppression d'une réaction d'un message
   */
  private async _handleReactionRemove(
    socket: any,
    data: { messageId: string; emoji: string },
    callback?: (response: SocketIOResponse<any>) => void
  ): Promise<void> {
    try {
      const userId = this.socketToUser.get(socket.id);
      if (!userId) {
        const errorResponse: SocketIOResponse<any> = {
          success: false,
          error: 'User not authenticated'
        };
        if (callback) callback(errorResponse);
        return;
      }

      const user = this.connectedUsers.get(userId);
      const isAnonymous = user?.isAnonymous || false;
      const sessionToken = user?.sessionToken;

      // Importer le ReactionService
      const { ReactionService } = await import('../services/ReactionService.js');
      const reactionService = new ReactionService(this.prisma);

      // Supprimer la réaction
      const removed = await reactionService.removeReaction({
        messageId: data.messageId,
        emoji: data.emoji,
        userId: !isAnonymous ? userId : undefined,
        anonymousUserId: isAnonymous && sessionToken ? sessionToken : undefined
      });

      if (!removed) {
        const errorResponse: SocketIOResponse<any> = {
          success: false,
          error: 'Reaction not found'
        };
        if (callback) callback(errorResponse);
        return;
      }

      // Créer l'événement de mise à jour
      const updateEvent = await reactionService.createUpdateEvent(
        data.messageId,
        data.emoji,
        'remove',
        !isAnonymous ? userId : undefined,
        isAnonymous && sessionToken ? sessionToken : undefined
      );

      // Envoyer la réponse au client
      const successResponse: SocketIOResponse<any> = {
        success: true,
        data: { message: 'Reaction removed successfully' }
      };
      if (callback) callback(successResponse);

      // Broadcaster l'événement à tous les participants de la conversation
      const message = await this.prisma.message.findUnique({
        where: { id: data.messageId },
        select: { conversationId: true }
      });

      if (message) {
        const normalizedConversationId = await this.normalizeConversationId(message.conversationId);
        this.io.to(normalizedConversationId).emit(SERVER_EVENTS.REACTION_REMOVED, updateEvent);
      }

      console.log(`🗑️ Réaction retirée: ${data.emoji} sur message ${data.messageId} par ${userId}`);
    } catch (error: any) {
      console.error('❌ Erreur lors de la suppression de réaction:', error);
      const errorResponse: SocketIOResponse<any> = {
        success: false,
        error: error.message || 'Failed to remove reaction'
      };
      if (callback) callback(errorResponse);
    }
  }

  /**
   * Gère la synchronisation des réactions d'un message
   */
  private async _handleReactionSync(
    socket: any,
    messageId: string,
    callback?: (response: SocketIOResponse<any>) => void
  ): Promise<void> {
    try {
      console.log(`🔄 [REACTION_SYNC] Demande de synchronisation pour message ${messageId} par socket ${socket.id}`);
      
      const userId = this.socketToUser.get(socket.id);
      if (!userId) {
        console.error(`❌ [REACTION_SYNC] Utilisateur non authentifié pour socket ${socket.id}`);
        const errorResponse: SocketIOResponse<any> = {
          success: false,
          error: 'User not authenticated'
        };
        if (callback) callback(errorResponse);
        return;
      }

      const user = this.connectedUsers.get(userId);
      const isAnonymous = user?.isAnonymous || false;
      const sessionToken = user?.sessionToken;

      console.log(`👤 [REACTION_SYNC] Utilisateur: ${userId}, isAnonymous: ${isAnonymous}`);

      // Importer le ReactionService
      const { ReactionService } = await import('../services/ReactionService.js');
      const reactionService = new ReactionService(this.prisma);

      // Récupérer les réactions avec agrégation
      const reactionSync = await reactionService.getMessageReactions({
        messageId,
        currentUserId: !isAnonymous ? userId : undefined,
        currentAnonymousUserId: isAnonymous && sessionToken ? sessionToken : undefined
      });

      console.log(`✅ [REACTION_SYNC] Réactions récupérées:`, {
        messageId,
        reactionsCount: reactionSync.reactions.length,
        userReactionsCount: reactionSync.userReactions.length,
        reactions: reactionSync.reactions,
        userReactions: reactionSync.userReactions
      });

      // Envoyer la réponse au client
      const successResponse: SocketIOResponse<any> = {
        success: true,
        data: reactionSync
      };
      if (callback) callback(successResponse);

      console.log(`🔄 Synchronisation des réactions pour message ${messageId} terminée pour ${userId}`);
    } catch (error: any) {
      console.error('❌ Erreur lors de la synchronisation des réactions:', error);
      const errorResponse: SocketIOResponse<any> = {
        success: false,
        error: error.message || 'Failed to sync reactions'
      };
      if (callback) callback(errorResponse);
    }
  }

  // ===== FIN HANDLERS DE RÉACTIONS =====

  /**
   * Déconnecte un utilisateur spécifique
   */
  disconnectUser(userId: string): boolean {
    const user = this.connectedUsers.get(userId);
    if (user) {
      const socket = this.io.sockets.sockets.get(user.socketId);
      if (socket) {
        socket.disconnect(true);
        console.log(`🔌 Utilisateur ${userId} déconnecté par admin`);
        return true;
      }
    }
    return false;
  }

  /**
   * Envoie une notification à un utilisateur spécifique
   */
  sendToUser<K extends keyof ServerToClientEvents>(
    userId: string, 
    event: K, 
    ...args: Parameters<ServerToClientEvents[K]>
  ): boolean {
    const user = this.connectedUsers.get(userId);
    if (user) {
      const socket = this.io.sockets.sockets.get(user.socketId);
      if (socket) {
        socket.emit(event, ...args);
        return true;
      }
    }
    return false;
  }

  /**
   * Broadcast un message à tous les utilisateurs connectés
   */
  broadcast<K extends keyof ServerToClientEvents>(
    event: K, 
    ...args: Parameters<ServerToClientEvents[K]>
  ): void {
    this.io.emit(event, ...args);
  }

  /**
   * Obtient la liste des utilisateurs connectés
   */
  getConnectedUsers(): string[] {
    return Array.from(this.connectedUsers.keys());
  }

  async healthCheck(): Promise<boolean> {
    try {
      const translationHealth = await this.translationService.healthCheck();
      return translationHealth;
    } catch (error) {
      console.error(`❌ Health check échoué: ${error}`);
      return false;
    }
  }

  async close(): Promise<void> {
    try {
      // Arrêter le ticker des stats en ligne
      if (this.onlineStatsInterval) {
        clearInterval(this.onlineStatsInterval);
        this.onlineStatsInterval = null;
      }
      
      await this.translationService.close();
      this.io.close();
      console.log('[GATEWAY] ✅ MeeshySocketIOManager fermé');
    } catch (error) {
      console.error(`❌ Erreur fermeture MeeshySocketIOManager: ${error}`);
    }
  }
}<|MERGE_RESOLUTION|>--- conflicted
+++ resolved
@@ -9,12 +9,9 @@
 import { TranslationService, MessageData } from '../services/TranslationService';
 import { MaintenanceService } from '../services/maintenance.service';
 import { MessagingService } from '../services/MessagingService';
-<<<<<<< HEAD
 import { CallEventsHandler } from './CallEventsHandler';
 import { CallService } from '../services/CallService';
-=======
 import { AttachmentService } from '../services/AttachmentService';
->>>>>>> 7881b7ca
 import { validateMessageLength } from '../config/message-limits';
 import jwt from 'jsonwebtoken';
 import type {
@@ -77,11 +74,8 @@
     this.maintenanceService = new MaintenanceService(prisma, attachmentService);
 
     this.messagingService = new MessagingService(prisma, this.translationService);
-<<<<<<< HEAD
     this.callEventsHandler = new CallEventsHandler(prisma);
     this.callService = new CallService(prisma);
-=======
->>>>>>> 7881b7ca
 
     // CORRECTION: Configurer le callback de broadcast pour le MaintenanceService
     this.maintenanceService.setStatusBroadcastCallback(
